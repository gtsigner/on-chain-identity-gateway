--- conflicted
+++ resolved
@@ -128,23 +128,6 @@
     )
 }
 
-<<<<<<< HEAD
-
-/// Create a `GatewayInstruction::UpdateExpiry` instruction
-pub fn update_expiry(
-    gateway_token: &Pubkey,         // the gateway token account
-    gatekeeper_account: &Pubkey,    // the account containing details of the gatekeeper that issued the gateway token
-    gatekeeper_authority: &Pubkey,  // the authority that owns the gatekeeper account
-    expire_time: UnixTimestamp      // new expiry time for the accountn
-) -> Instruction {
-    Instruction::new_with_borsh(
-        id(),
-        &GatewayInstruction::UpdateExpiry { expire_time },
-        vec![
-            AccountMeta::new(*gateway_token, false),
-            AccountMeta::new_readonly(*gatekeeper_account, false),
-            AccountMeta::new_readonly(*gatekeeper_authority, true),
-=======
 /// Create a `GatewayInstruction::SetState` instruction
 pub fn set_state(
     gateway_account: &Pubkey,               // the gateway account
@@ -163,7 +146,25 @@
 
             AccountMeta::new_readonly(sysvar::rent::id(), false),
             AccountMeta::new_readonly(system_program::id(), false),
->>>>>>> a9084ad8
+        ],
+    )
+}
+
+
+/// Create a `GatewayInstruction::UpdateExpiry` instruction
+pub fn update_expiry(
+    gateway_token: &Pubkey,         // the gateway token account
+    gatekeeper_account: &Pubkey,    // the account containing details of the gatekeeper that issued the gateway token
+    gatekeeper_authority: &Pubkey,  // the authority that owns the gatekeeper account
+    expire_time: UnixTimestamp      // new expiry time for the accountn
+) -> Instruction {
+    Instruction::new_with_borsh(
+        id(),
+        &GatewayInstruction::UpdateExpiry { expire_time },
+        vec![
+            AccountMeta::new(*gateway_token, false),
+            AccountMeta::new_readonly(*gatekeeper_account, false),
+            AccountMeta::new_readonly(*gatekeeper_authority, true),
         ],
     )
 }
