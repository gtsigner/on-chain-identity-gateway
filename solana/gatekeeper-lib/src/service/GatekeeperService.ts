--- conflicted
+++ resolved
@@ -47,13 +47,8 @@
     private payer: Keypair,
     private gatekeeperNetwork: PublicKey,
     private gatekeeperAuthority: Keypair,
-<<<<<<< HEAD
     private config: GatekeeperConfig = {},
-    private retrieveTokenAfterAction = false,
     private retries: number = DEFAULT_SOLANA_RETRIES
-=======
-    private config: GatekeeperConfig = {}
->>>>>>> 8e43882b
   ) {}
 
   private getDefaultExpireTime(): number | undefined {
