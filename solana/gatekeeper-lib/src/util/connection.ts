import {
  Blockhash,
  Cluster,
  clusterApiUrl,
  Commitment,
  Connection,
  Message,
  NonceInformation,
  PublicKey,
  SendOptions,
  Signer,
  Transaction,
  TransactionError,
  TransactionSignature,
} from "@solana/web3.js";
import bs58 from "bs58";
import { SOLANA_COMMITMENT } from "./constants";

export type ExtendedCluster = Cluster | "localnet" | "civicnet";
export const CIVICNET_URL =
  "http://ec2-34-238-243-215.compute-1.amazonaws.com:8899";

export const getClusterUrl = (cluster: ExtendedCluster) => {
  switch (cluster) {
    case "localnet":
      return "http://localhost:8899";
    case "civicnet":
      return CIVICNET_URL;
    default:
      return clusterApiUrl(cluster);
  }
};

export const getConnection = (
  clusterUrl: string = process.env.CLUSTER_URL ||
    getClusterUrl(process.env.CLUSTER as ExtendedCluster)
): Connection => new Connection(clusterUrl, SOLANA_COMMITMENT);

export interface TransactionHolder {
  readonly connection: Connection;
  readonly transaction: Transaction;

  feePayer(feePayer: PublicKey): this;
  partialSign(...signers: Signer[]): this;
  addHashOrNonce(hashOrNonce: HashOrNonce): Promise<this>;
}

export type HashOrNonce =
  | {
      recentBlockhash: Blockhash;
    }
  | { nonce: NonceInformation }
  | "find";
export async function addHashOrNonce(
  transaction: TransactionHolder,
  hashOrNonce: HashOrNonce
) {
  if (hashOrNonce === "find") {
    transaction.transaction.recentBlockhash = await transaction.connection
      .getRecentBlockhash()
      .then((rbh) => rbh.blockhash);
  } else if ("recentBlockhash" in hashOrNonce) {
    transaction.transaction.recentBlockhash = hashOrNonce.recentBlockhash;
  } else {
    transaction.transaction.nonceInfo = hashOrNonce.nonce;
  }
}

/**
 * from `@solana/web3.js`
 */
const DEFAULT_SIGNATURE = Buffer.alloc(64).fill(0);

export class SendableTransaction implements TransactionHolder {
  constructor(
    readonly connection: Connection,
    readonly transaction: Transaction
  ) {}

  withData<T>(data: T | (() => T | Promise<T>)): SendableDataTransaction<T> {
    return new SendableDataTransaction<T>(this, normalizeDataCallback(data));
  }

  async send(
    options: SendOptions = {},
    ...signers: Signer[]
  ): Promise<SentTransaction> {
<<<<<<< HEAD
    return new SentTransaction(
      this.connection,
      await this.connection.sendTransaction(this.transaction, signers, {
        preflightCommitment: SOLANA_COMMITMENT,
        ...options,
      })
=======
    if (extraSigners.length) {
      this.partialSign(...extraSigners);
    }

    const fullOptions = {
      preflightCommitment: SOLANA_COMMITMENT,
      ...options,
    };

    const txSig = await this.connection.sendRawTransaction(
      this.transaction.serialize(),
      fullOptions
>>>>>>> e9aa3238
    );

    return new SentTransaction(this.connection, txSig);
  }

  /**
   * Message is separate from signatures due to the way rebuilding serialized transactions doesn't handle signatures
   */
  serializeForRelaying(): {
    message: Buffer;
    signatures: string[];
  } {
    const message = this.transaction.compileMessage();
    const signatures = message.accountKeys
      .slice(0, message.header.numRequiredSignatures)
      .map((key) => {
        const result = this.transaction.signatures.find((sig) =>
          sig.publicKey.equals(key)
        );
        if (result && result.signature) {
          return bs58.encode(result.signature);
        } else {
          return bs58.encode(DEFAULT_SIGNATURE);
        }
      });
    return {
      message: message.serialize(),
      signatures,
    };
  }

  static fromSerialized(
    connection: Connection,
    message: Buffer,
    signatures: string[]
  ): SendableTransaction {
    return new SendableTransaction(
      connection,
      Transaction.populate(Message.from(message), signatures)
    );
  }
  partialSign(...signers: Signer[]): this {
    this.transaction.partialSign(...signers);
    return this;
  }
  async addHashOrNonce(hashOrNonce: HashOrNonce): Promise<this> {
    await addHashOrNonce(this, hashOrNonce);
    return this;
  }
  feePayer(feePayer: PublicKey): this {
    this.transaction.feePayer = feePayer;
    return this;
  }
}

export class SendableDataTransaction<T> implements TransactionHolder {
  allPartialSigners: Signer[] = [];
  constructor(
    readonly sendableTransaction: SendableTransaction,
    readonly data: DataCallback<T>
  ) {}

  get connection(): Connection {
    return this.sendableTransaction.connection;
  }
  get transaction(): Transaction {
    return this.sendableTransaction.transaction;
  }

  async send(
    options: SendOptions = {},
    ...extraSigners: Signer[]
  ): Promise<SentDataTransaction<T>> {
    return this.sendableTransaction
      .send(options, ...this.allPartialSigners.concat(extraSigners))
      .then((t) => t.withData(this.data));
  }
  async addHashOrNonce(hashOrNonce: HashOrNonce): Promise<this> {
    await addHashOrNonce(this, hashOrNonce);
    return this;
  }
  partialSign(...signers: Signer[]): this {
    this.transaction.partialSign(...signers);
    // add every signer to the data transaction
    this.allPartialSigners.push(...signers);
    return this;
  }
  feePayer(feePayer: PublicKey): this {
    this.transaction.feePayer = feePayer;
    return this;
  }
}

// The following functions are used to allow a SentTransaction to provide a callback
// that returns a datatype (e.g. a Gateway Token) related to the transaction.

// SentDataTransaction exposes this type from its data() function
type DataCallback<T> = () => Promise<T>;
// SentTransaction withData() accepts this more generic type
export type DataOrGeneralDataCallback<T> = T | (() => T | Promise<T>);

// checks if the input is a data callback or purely data.
const isGeneralDataCallback = <T>(
  data: DataOrGeneralDataCallback<T>
): data is () => T | Promise<T> => typeof data === "function";

// Convert the input callback into a standardised function that returns a promise of data
const normalizeDataCallback = <T>(
  d: DataOrGeneralDataCallback<T>
): DataCallback<T> => {
  if (isGeneralDataCallback(d)) {
    return () => Promise.resolve(d());
  } else {
    return () => Promise.resolve(d);
  }
};

export class SentTransaction {
  constructor(
    readonly connection: Connection,
    readonly signature: TransactionSignature
  ) {}

  withData<T>(data: DataOrGeneralDataCallback<T>): SentDataTransaction<T> {
    return new SentDataTransaction<T>(this, normalizeDataCallback(data));
  }

  async confirm(
    commitment?: Commitment,
    errorCallback?: (error: TransactionError) => void
  ): Promise<void> {
    const result = await this.connection.confirmTransaction(
      this.signature,
      commitment ? commitment : SOLANA_COMMITMENT
    );
    if (result.value.err) {
      if (errorCallback) {
        errorCallback(result.value.err);
      } else {
        throw new Error(`Error confirming transaction: ${result.value.err}`);
      }
    }
  }
}

export class SentDataTransaction<T> {
  constructor(
    readonly sentTransaction: SentTransaction,
    readonly data: DataCallback<T>
  ) {}

  get signature(): TransactionSignature {
    return this.sentTransaction.signature;
  }

  async confirm(
    commitment?: Commitment,
    errorCallback?: (error: TransactionError) => void
  ): Promise<T | null> {
    await this.sentTransaction.confirm(commitment, errorCallback);
    return this.data instanceof Function ? await this.data() : this.data;
  }
}<|MERGE_RESOLUTION|>--- conflicted
+++ resolved
@@ -83,16 +83,8 @@
 
   async send(
     options: SendOptions = {},
-    ...signers: Signer[]
+    ...extraSigners: Signer[]
   ): Promise<SentTransaction> {
-<<<<<<< HEAD
-    return new SentTransaction(
-      this.connection,
-      await this.connection.sendTransaction(this.transaction, signers, {
-        preflightCommitment: SOLANA_COMMITMENT,
-        ...options,
-      })
-=======
     if (extraSigners.length) {
       this.partialSign(...extraSigners);
     }
@@ -105,7 +97,6 @@
     const txSig = await this.connection.sendRawTransaction(
       this.transaction.serialize(),
       fullOptions
->>>>>>> e9aa3238
     );
 
     return new SentTransaction(this.connection, txSig);
@@ -162,7 +153,6 @@
 }
 
 export class SendableDataTransaction<T> implements TransactionHolder {
-  allPartialSigners: Signer[] = [];
   constructor(
     readonly sendableTransaction: SendableTransaction,
     readonly data: DataCallback<T>
@@ -180,7 +170,7 @@
     ...extraSigners: Signer[]
   ): Promise<SentDataTransaction<T>> {
     return this.sendableTransaction
-      .send(options, ...this.allPartialSigners.concat(extraSigners))
+      .send(options, ...extraSigners)
       .then((t) => t.withData(this.data));
   }
   async addHashOrNonce(hashOrNonce: HashOrNonce): Promise<this> {
@@ -189,8 +179,6 @@
   }
   partialSign(...signers: Signer[]): this {
     this.transaction.partialSign(...signers);
-    // add every signer to the data transaction
-    this.allPartialSigners.push(...signers);
     return this;
   }
   feePayer(feePayer: PublicKey): this {
