--- conflicted
+++ resolved
@@ -116,11 +116,7 @@
 						<li class="tsd-description">
 							<aside class="tsd-sources">
 								<ul>
-<<<<<<< HEAD
-									<li>Defined in <a href="https://github.com/identity-com/on-chain-identity-gateway/blob/fde388a/solana/gatekeeper-lib/src/service/GatekeeperService.ts#L35">service/GatekeeperService.ts:35</a></li>
-=======
 									<li>Defined in <a href="https://github.com/identity-com/on-chain-identity-gateway/blob/9d98c24/solana/gatekeeper-lib/src/service/GatekeeperService.ts#L35">service/GatekeeperService.ts:35</a></li>
->>>>>>> 67d64fce
 								</ul>
 							</aside>
 							<div class="tsd-comment tsd-typography">
@@ -188,11 +184,7 @@
 						<li class="tsd-description">
 							<aside class="tsd-sources">
 								<ul>
-<<<<<<< HEAD
-									<li>Defined in <a href="https://github.com/identity-com/on-chain-identity-gateway/blob/fde388a/solana/gatekeeper-lib/src/service/GatekeeperService.ts#L196">service/GatekeeperService.ts:196</a></li>
-=======
 									<li>Defined in <a href="https://github.com/identity-com/on-chain-identity-gateway/blob/9d98c24/solana/gatekeeper-lib/src/service/GatekeeperService.ts#L196">service/GatekeeperService.ts:196</a></li>
->>>>>>> 67d64fce
 								</ul>
 							</aside>
 							<div class="tsd-comment tsd-typography">
@@ -222,11 +214,7 @@
 						<li class="tsd-description">
 							<aside class="tsd-sources">
 								<ul>
-<<<<<<< HEAD
-									<li>Defined in <a href="https://github.com/identity-com/on-chain-identity-gateway/blob/fde388a/solana/gatekeeper-lib/src/service/GatekeeperService.ts#L140">service/GatekeeperService.ts:140</a></li>
-=======
 									<li>Defined in <a href="https://github.com/identity-com/on-chain-identity-gateway/blob/9d98c24/solana/gatekeeper-lib/src/service/GatekeeperService.ts#L140">service/GatekeeperService.ts:140</a></li>
->>>>>>> 67d64fce
 								</ul>
 							</aside>
 							<div class="tsd-comment tsd-typography">
@@ -256,11 +244,7 @@
 						<li class="tsd-description">
 							<aside class="tsd-sources">
 								<ul>
-<<<<<<< HEAD
-									<li>Defined in <a href="https://github.com/identity-com/on-chain-identity-gateway/blob/fde388a/solana/gatekeeper-lib/src/service/GatekeeperService.ts#L105">service/GatekeeperService.ts:105</a></li>
-=======
 									<li>Defined in <a href="https://github.com/identity-com/on-chain-identity-gateway/blob/9d98c24/solana/gatekeeper-lib/src/service/GatekeeperService.ts#L105">service/GatekeeperService.ts:105</a></li>
->>>>>>> 67d64fce
 								</ul>
 							</aside>
 							<div class="tsd-comment tsd-typography">
@@ -290,11 +274,7 @@
 						<li class="tsd-description">
 							<aside class="tsd-sources">
 								<ul>
-<<<<<<< HEAD
-									<li>Defined in <a href="https://github.com/identity-com/on-chain-identity-gateway/blob/fde388a/solana/gatekeeper-lib/src/service/GatekeeperService.ts#L113">service/GatekeeperService.ts:113</a></li>
-=======
 									<li>Defined in <a href="https://github.com/identity-com/on-chain-identity-gateway/blob/9d98c24/solana/gatekeeper-lib/src/service/GatekeeperService.ts#L113">service/GatekeeperService.ts:113</a></li>
->>>>>>> 67d64fce
 								</ul>
 							</aside>
 							<div class="tsd-comment tsd-typography">
@@ -324,11 +304,7 @@
 						<li class="tsd-description">
 							<aside class="tsd-sources">
 								<ul>
-<<<<<<< HEAD
-									<li>Defined in <a href="https://github.com/identity-com/on-chain-identity-gateway/blob/fde388a/solana/gatekeeper-lib/src/service/GatekeeperService.ts#L168">service/GatekeeperService.ts:168</a></li>
-=======
 									<li>Defined in <a href="https://github.com/identity-com/on-chain-identity-gateway/blob/9d98c24/solana/gatekeeper-lib/src/service/GatekeeperService.ts#L168">service/GatekeeperService.ts:168</a></li>
->>>>>>> 67d64fce
 								</ul>
 							</aside>
 							<div class="tsd-comment tsd-typography">
@@ -358,11 +334,7 @@
 						<li class="tsd-description">
 							<aside class="tsd-sources">
 								<ul>
-<<<<<<< HEAD
-									<li>Defined in <a href="https://github.com/identity-com/on-chain-identity-gateway/blob/fde388a/solana/gatekeeper-lib/src/service/GatekeeperService.ts#L207">service/GatekeeperService.ts:207</a></li>
-=======
 									<li>Defined in <a href="https://github.com/identity-com/on-chain-identity-gateway/blob/9d98c24/solana/gatekeeper-lib/src/service/GatekeeperService.ts#L207">service/GatekeeperService.ts:207</a></li>
->>>>>>> 67d64fce
 								</ul>
 							</aside>
 							<div class="tsd-comment tsd-typography">
