--- conflicted
+++ resolved
@@ -121,11 +121,7 @@
 						<li class="tsd-description">
 							<aside class="tsd-sources">
 								<ul>
-<<<<<<< HEAD
-									<li>Defined in <a href="https://github.com/identity-com/on-chain-identity-gateway/blob/9f18af9/solana/gatekeeper-lib/src/service/GatekeeperService.ts#L79">service/GatekeeperService.ts:79</a></li>
-=======
-									<li>Defined in <a href="https://github.com/identity-com/on-chain-identity-gateway/blob/c00b716/solana/gatekeeper-lib/src/service/GatekeeperService.ts#L44">service/GatekeeperService.ts:44</a></li>
->>>>>>> a4d86d61
+									<li>Defined in <a href="https://github.com/identity-com/on-chain-identity-gateway/blob/2c2925f/solana/gatekeeper-lib/src/service/GatekeeperService.ts#L50">service/GatekeeperService.ts:50</a></li>
 								</ul>
 							</aside>
 							<div class="tsd-comment tsd-typography">
@@ -193,7 +189,7 @@
 						<li class="tsd-description">
 							<aside class="tsd-sources">
 								<ul>
-									<li>Defined in <a href="https://github.com/identity-com/on-chain-identity-gateway/blob/9f18af9/solana/gatekeeper-lib/src/service/GatekeeperService.ts#L145">service/GatekeeperService.ts:145</a></li>
+									<li>Defined in <a href="https://github.com/identity-com/on-chain-identity-gateway/blob/2c2925f/solana/gatekeeper-lib/src/service/GatekeeperService.ts#L115">service/GatekeeperService.ts:115</a></li>
 								</ul>
 							</aside>
 							<div class="tsd-comment tsd-typography">
@@ -220,13 +216,13 @@
 					<a name="buildUpdateExpiryTransaction" class="tsd-anchor"></a>
 					<h3>build<wbr>Update<wbr>Expiry<wbr>Transaction</h3>
 					<ul class="tsd-signatures tsd-kind-method tsd-parent-kind-class">
-						<li class="tsd-signature tsd-kind-icon">build<wbr>Update<wbr>Expiry<wbr>Transaction<span class="tsd-signature-symbol">(</span>gatewayTokenKey<span class="tsd-signature-symbol">: </span><span class="tsd-signature-type">PublicKey</span>, expireTime<span class="tsd-signature-symbol">: </span><span class="tsd-signature-type">number</span><span class="tsd-signature-symbol">)</span><span class="tsd-signature-symbol">: </span><span class="tsd-signature-type">Promise</span><span class="tsd-signature-symbol">&lt;</span><span class="tsd-signature-type">BuildGatewayTokenTransactionResult</span><span class="tsd-signature-symbol">&gt;</span></li>
-					</ul>
-					<ul class="tsd-descriptions">
-						<li class="tsd-description">
-							<aside class="tsd-sources">
-								<ul>
-									<li>Defined in <a href="https://github.com/identity-com/on-chain-identity-gateway/blob/9f18af9/solana/gatekeeper-lib/src/service/GatekeeperService.ts#L312">service/GatekeeperService.ts:312</a></li>
+						<li class="tsd-signature tsd-kind-icon">build<wbr>Update<wbr>Expiry<wbr>Transaction<span class="tsd-signature-symbol">(</span>gatewayTokenAddress<span class="tsd-signature-symbol">: </span><span class="tsd-signature-type">PublicKey</span>, expireTime<span class="tsd-signature-symbol">: </span><span class="tsd-signature-type">number</span><span class="tsd-signature-symbol">)</span><span class="tsd-signature-symbol">: </span><span class="tsd-signature-type">Promise</span><span class="tsd-signature-symbol">&lt;</span><span class="tsd-signature-type">BuildGatewayTokenTransactionResult</span><span class="tsd-signature-symbol">&gt;</span></li>
+					</ul>
+					<ul class="tsd-descriptions">
+						<li class="tsd-description">
+							<aside class="tsd-sources">
+								<ul>
+									<li>Defined in <a href="https://github.com/identity-com/on-chain-identity-gateway/blob/2c2925f/solana/gatekeeper-lib/src/service/GatekeeperService.ts#L292">service/GatekeeperService.ts:292</a></li>
 								</ul>
 							</aside>
 							<div class="tsd-comment tsd-typography">
@@ -238,7 +234,7 @@
 							<h4 class="tsd-parameters-title">Parameters</h4>
 							<ul class="tsd-parameters">
 								<li>
-									<h5>gatewayTokenKey: <span class="tsd-signature-type">PublicKey</span></h5>
+									<h5>gatewayTokenAddress: <span class="tsd-signature-type">PublicKey</span></h5>
 								</li>
 								<li>
 									<h5>expireTime: <span class="tsd-signature-type">number</span></h5>
@@ -258,11 +254,7 @@
 						<li class="tsd-description">
 							<aside class="tsd-sources">
 								<ul>
-<<<<<<< HEAD
-									<li>Defined in <a href="https://github.com/identity-com/on-chain-identity-gateway/blob/9f18af9/solana/gatekeeper-lib/src/service/GatekeeperService.ts#L299">service/GatekeeperService.ts:299</a></li>
-=======
-									<li>Defined in <a href="https://github.com/identity-com/on-chain-identity-gateway/blob/c00b716/solana/gatekeeper-lib/src/service/GatekeeperService.ts#L223">service/GatekeeperService.ts:223</a></li>
->>>>>>> a4d86d61
+									<li>Defined in <a href="https://github.com/identity-com/on-chain-identity-gateway/blob/2c2925f/solana/gatekeeper-lib/src/service/GatekeeperService.ts#L279">service/GatekeeperService.ts:279</a></li>
 								</ul>
 							</aside>
 							<div class="tsd-comment tsd-typography">
@@ -292,11 +284,7 @@
 						<li class="tsd-description">
 							<aside class="tsd-sources">
 								<ul>
-<<<<<<< HEAD
-									<li>Defined in <a href="https://github.com/identity-com/on-chain-identity-gateway/blob/9f18af9/solana/gatekeeper-lib/src/service/GatekeeperService.ts#L266">service/GatekeeperService.ts:266</a></li>
-=======
-									<li>Defined in <a href="https://github.com/identity-com/on-chain-identity-gateway/blob/c00b716/solana/gatekeeper-lib/src/service/GatekeeperService.ts#L190">service/GatekeeperService.ts:190</a></li>
->>>>>>> a4d86d61
+									<li>Defined in <a href="https://github.com/identity-com/on-chain-identity-gateway/blob/2c2925f/solana/gatekeeper-lib/src/service/GatekeeperService.ts#L246">service/GatekeeperService.ts:246</a></li>
 								</ul>
 							</aside>
 							<div class="tsd-comment tsd-typography">
@@ -329,11 +317,7 @@
 						<li class="tsd-description">
 							<aside class="tsd-sources">
 								<ul>
-<<<<<<< HEAD
-									<li>Defined in <a href="https://github.com/identity-com/on-chain-identity-gateway/blob/9f18af9/solana/gatekeeper-lib/src/service/GatekeeperService.ts#L203">service/GatekeeperService.ts:203</a></li>
-=======
-									<li>Defined in <a href="https://github.com/identity-com/on-chain-identity-gateway/blob/c00b716/solana/gatekeeper-lib/src/service/GatekeeperService.ts#L127">service/GatekeeperService.ts:127</a></li>
->>>>>>> a4d86d61
+									<li>Defined in <a href="https://github.com/identity-com/on-chain-identity-gateway/blob/2c2925f/solana/gatekeeper-lib/src/service/GatekeeperService.ts#L183">service/GatekeeperService.ts:183</a></li>
 								</ul>
 							</aside>
 							<div class="tsd-comment tsd-typography">
@@ -366,11 +350,7 @@
 						<li class="tsd-description">
 							<aside class="tsd-sources">
 								<ul>
-<<<<<<< HEAD
-									<li>Defined in <a href="https://github.com/identity-com/on-chain-identity-gateway/blob/9f18af9/solana/gatekeeper-lib/src/service/GatekeeperService.ts#L242">service/GatekeeperService.ts:242</a></li>
-=======
-									<li>Defined in <a href="https://github.com/identity-com/on-chain-identity-gateway/blob/c00b716/solana/gatekeeper-lib/src/service/GatekeeperService.ts#L166">service/GatekeeperService.ts:166</a></li>
->>>>>>> a4d86d61
+									<li>Defined in <a href="https://github.com/identity-com/on-chain-identity-gateway/blob/2c2925f/solana/gatekeeper-lib/src/service/GatekeeperService.ts#L222">service/GatekeeperService.ts:222</a></li>
 								</ul>
 							</aside>
 							<div class="tsd-comment tsd-typography">
@@ -403,7 +383,7 @@
 						<li class="tsd-description">
 							<aside class="tsd-sources">
 								<ul>
-									<li>Defined in <a href="https://github.com/identity-com/on-chain-identity-gateway/blob/9f18af9/solana/gatekeeper-lib/src/service/GatekeeperService.ts#L120">service/GatekeeperService.ts:120</a></li>
+									<li>Defined in <a href="https://github.com/identity-com/on-chain-identity-gateway/blob/2c2925f/solana/gatekeeper-lib/src/service/GatekeeperService.ts#L91">service/GatekeeperService.ts:91</a></li>
 								</ul>
 							</aside>
 							<div class="tsd-comment tsd-typography">
@@ -432,7 +412,7 @@
 						<li class="tsd-description">
 							<aside class="tsd-sources">
 								<ul>
-									<li>Defined in <a href="https://github.com/identity-com/on-chain-identity-gateway/blob/9f18af9/solana/gatekeeper-lib/src/service/GatekeeperService.ts#L373">service/GatekeeperService.ts:373</a></li>
+									<li>Defined in <a href="https://github.com/identity-com/on-chain-identity-gateway/blob/2c2925f/solana/gatekeeper-lib/src/service/GatekeeperService.ts#L353">service/GatekeeperService.ts:353</a></li>
 								</ul>
 							</aside>
 							<div class="tsd-comment tsd-typography">
@@ -473,11 +453,7 @@
 						<li class="tsd-description">
 							<aside class="tsd-sources">
 								<ul>
-<<<<<<< HEAD
-									<li>Defined in <a href="https://github.com/identity-com/on-chain-identity-gateway/blob/9f18af9/solana/gatekeeper-lib/src/service/GatekeeperService.ts#L283">service/GatekeeperService.ts:283</a></li>
-=======
-									<li>Defined in <a href="https://github.com/identity-com/on-chain-identity-gateway/blob/c00b716/solana/gatekeeper-lib/src/service/GatekeeperService.ts#L207">service/GatekeeperService.ts:207</a></li>
->>>>>>> a4d86d61
+									<li>Defined in <a href="https://github.com/identity-com/on-chain-identity-gateway/blob/2c2925f/solana/gatekeeper-lib/src/service/GatekeeperService.ts#L263">service/GatekeeperService.ts:263</a></li>
 								</ul>
 							</aside>
 							<div class="tsd-comment tsd-typography">
@@ -510,11 +486,7 @@
 						<li class="tsd-description">
 							<aside class="tsd-sources">
 								<ul>
-<<<<<<< HEAD
-									<li>Defined in <a href="https://github.com/identity-com/on-chain-identity-gateway/blob/9f18af9/solana/gatekeeper-lib/src/service/GatekeeperService.ts#L334">service/GatekeeperService.ts:334</a></li>
-=======
-									<li>Defined in <a href="https://github.com/identity-com/on-chain-identity-gateway/blob/c00b716/solana/gatekeeper-lib/src/service/GatekeeperService.ts#L235">service/GatekeeperService.ts:235</a></li>
->>>>>>> a4d86d61
+									<li>Defined in <a href="https://github.com/identity-com/on-chain-identity-gateway/blob/2c2925f/solana/gatekeeper-lib/src/service/GatekeeperService.ts#L314">service/GatekeeperService.ts:314</a></li>
 								</ul>
 							</aside>
 							<div class="tsd-comment tsd-typography">
@@ -550,11 +522,7 @@
 						<li class="tsd-description">
 							<aside class="tsd-sources">
 								<ul>
-<<<<<<< HEAD
-									<li>Defined in <a href="https://github.com/identity-com/on-chain-identity-gateway/blob/9f18af9/solana/gatekeeper-lib/src/service/GatekeeperService.ts#L217">service/GatekeeperService.ts:217</a></li>
-=======
-									<li>Defined in <a href="https://github.com/identity-com/on-chain-identity-gateway/blob/c00b716/solana/gatekeeper-lib/src/service/GatekeeperService.ts#L141">service/GatekeeperService.ts:141</a></li>
->>>>>>> a4d86d61
+									<li>Defined in <a href="https://github.com/identity-com/on-chain-identity-gateway/blob/2c2925f/solana/gatekeeper-lib/src/service/GatekeeperService.ts#L197">service/GatekeeperService.ts:197</a></li>
 								</ul>
 							</aside>
 							<div class="tsd-comment tsd-typography">
