--- conflicted
+++ resolved
@@ -112,11 +112,7 @@
 						<li class="tsd-description">
 							<aside class="tsd-sources">
 								<ul>
-<<<<<<< HEAD
-									<li>Defined in <a href="https://github.com/identity-com/on-chain-identity-gateway/blob/9f18af9/solana/gatekeeper-lib/src/service/GatekeeperNetworkService.ts#L25">service/GatekeeperNetworkService.ts:25</a></li>
-=======
-									<li>Defined in <a href="https://github.com/identity-com/on-chain-identity-gateway/blob/c00b716/solana/gatekeeper-lib/src/service/GatekeeperNetworkService.ts#L25">service/GatekeeperNetworkService.ts:25</a></li>
->>>>>>> a4d86d61
+									<li>Defined in <a href="https://github.com/identity-com/on-chain-identity-gateway/blob/2c2925f/solana/gatekeeper-lib/src/service/GatekeeperNetworkService.ts#L25">service/GatekeeperNetworkService.ts:25</a></li>
 								</ul>
 							</aside>
 							<div class="tsd-comment tsd-typography">
@@ -168,11 +164,7 @@
 						<li class="tsd-description">
 							<aside class="tsd-sources">
 								<ul>
-<<<<<<< HEAD
-									<li>Defined in <a href="https://github.com/identity-com/on-chain-identity-gateway/blob/9f18af9/solana/gatekeeper-lib/src/service/GatekeeperNetworkService.ts#L36">service/GatekeeperNetworkService.ts:36</a></li>
-=======
-									<li>Defined in <a href="https://github.com/identity-com/on-chain-identity-gateway/blob/c00b716/solana/gatekeeper-lib/src/service/GatekeeperNetworkService.ts#L36">service/GatekeeperNetworkService.ts:36</a></li>
->>>>>>> a4d86d61
+									<li>Defined in <a href="https://github.com/identity-com/on-chain-identity-gateway/blob/2c2925f/solana/gatekeeper-lib/src/service/GatekeeperNetworkService.ts#L36">service/GatekeeperNetworkService.ts:36</a></li>
 								</ul>
 							</aside>
 							<div class="tsd-comment tsd-typography">
@@ -205,11 +197,7 @@
 						<li class="tsd-description">
 							<aside class="tsd-sources">
 								<ul>
-<<<<<<< HEAD
-									<li>Defined in <a href="https://github.com/identity-com/on-chain-identity-gateway/blob/9f18af9/solana/gatekeeper-lib/src/service/GatekeeperNetworkService.ts#L98">service/GatekeeperNetworkService.ts:98</a></li>
-=======
-									<li>Defined in <a href="https://github.com/identity-com/on-chain-identity-gateway/blob/c00b716/solana/gatekeeper-lib/src/service/GatekeeperNetworkService.ts#L98">service/GatekeeperNetworkService.ts:98</a></li>
->>>>>>> a4d86d61
+									<li>Defined in <a href="https://github.com/identity-com/on-chain-identity-gateway/blob/2c2925f/solana/gatekeeper-lib/src/service/GatekeeperNetworkService.ts#L98">service/GatekeeperNetworkService.ts:98</a></li>
 								</ul>
 							</aside>
 							<div class="tsd-comment tsd-typography">
