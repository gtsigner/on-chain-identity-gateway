--- conflicted
+++ resolved
@@ -112,11 +112,7 @@
 						<li class="tsd-description">
 							<aside class="tsd-sources">
 								<ul>
-<<<<<<< HEAD
-									<li>Defined in <a href="https://github.com/identity-com/on-chain-identity-gateway/blob/fde388a/solana/gatekeeper-lib/src/service/GatekeeperNetworkService.ts#L18">service/GatekeeperNetworkService.ts:18</a></li>
-=======
 									<li>Defined in <a href="https://github.com/identity-com/on-chain-identity-gateway/blob/9d98c24/solana/gatekeeper-lib/src/service/GatekeeperNetworkService.ts#L19">service/GatekeeperNetworkService.ts:19</a></li>
->>>>>>> 67d64fce
 								</ul>
 							</aside>
 							<div class="tsd-comment tsd-typography">
@@ -168,11 +164,7 @@
 						<li class="tsd-description">
 							<aside class="tsd-sources">
 								<ul>
-<<<<<<< HEAD
-									<li>Defined in <a href="https://github.com/identity-com/on-chain-identity-gateway/blob/fde388a/solana/gatekeeper-lib/src/service/GatekeeperNetworkService.ts#L28">service/GatekeeperNetworkService.ts:28</a></li>
-=======
 									<li>Defined in <a href="https://github.com/identity-com/on-chain-identity-gateway/blob/9d98c24/solana/gatekeeper-lib/src/service/GatekeeperNetworkService.ts#L29">service/GatekeeperNetworkService.ts:29</a></li>
->>>>>>> 67d64fce
 								</ul>
 							</aside>
 							<div class="tsd-comment tsd-typography">
@@ -202,11 +194,7 @@
 						<li class="tsd-description">
 							<aside class="tsd-sources">
 								<ul>
-<<<<<<< HEAD
-									<li>Defined in <a href="https://github.com/identity-com/on-chain-identity-gateway/blob/fde388a/solana/gatekeeper-lib/src/service/GatekeeperNetworkService.ts#L57">service/GatekeeperNetworkService.ts:57</a></li>
-=======
 									<li>Defined in <a href="https://github.com/identity-com/on-chain-identity-gateway/blob/9d98c24/solana/gatekeeper-lib/src/service/GatekeeperNetworkService.ts#L83">service/GatekeeperNetworkService.ts:83</a></li>
->>>>>>> 67d64fce
 								</ul>
 							</aside>
 							<div class="tsd-comment tsd-typography">
