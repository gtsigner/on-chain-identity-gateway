{
  "name": "@identity.com/solana-gatekeeper-lib",
  "description": "Library and CLI to manage Gateway Tokens",
<<<<<<< HEAD
  "version": "4.0.0-beta4",
=======
  "version": "4.0.0",
>>>>>>> 589d7cf0
  "author": "dankelleher @dankelleher",
  "bin": {
    "gateway": "./bin/run"
  },
  "bugs": "https://github.com/identity-com/on-chain-identity-gateway/issues",
  "dependencies": {
    "@identity.com/solana-gateway-ts": "^0.8.2",
    "@oclif/command": "^1.8.0",
    "@oclif/config": "^1.17.0",
    "@oclif/plugin-help": "^3.2.2",
    "@solana/spl-token": "^0.1.4",
    "@solana/web3.js": "^1.32.0",
    "async-retry": "^1.3.3",
    "borsh": "^0.4.0",
    "tslib": "^1"
  },
  "devDependencies": {
    "@oclif/dev-cli": "^1.26.0",
    "@oclif/test": "^1.2.8",
    "@types/async-retry": "^1.4.3",
    "@types/bn.js": "^5.1.0",
    "@types/bs58": "^4.0.1",
    "@types/chai": "^4",
    "@types/mocha": "^5",
    "@types/node": "^10",
    "@types/yargs": "^16.0.1",
    "@typescript-eslint/eslint-plugin": "^4.23.0",
    "@typescript-eslint/parser": "^4.23.0",
    "audit-ci": "^5.1.2",
    "bs58": "^4.0.1",
    "chai": "^4",
    "eslint": "^7.26.0",
    "eslint-config-prettier": "^8.3.0",
    "eslint-plugin-prettier": "^3.4.0",
    "globby": "^10",
    "mocha": "^5",
    "nyc": "^14",
    "oclif": "^1.17.0",
    "postinstall-prepare": "^2.0.0",
    "prettier": "^2.3.0",
    "sinon-chai": "^3.7.0",
    "ts-mocha": "^9.0.2",
    "ts-node": "^8",
    "typedoc": "^0.21.5",
    "typescript": "^4.2.3",
    "yargs": "^17.0.1"
  },
  "engines": {
    "node": ">=8.0.0"
  },
  "files": [
    "/bin",
    "/dist",
    "/npm-shrinkwrap.json",
    "/oclif.manifest.json"
  ],
  "homepage": "https://www.identity.com",
  "keywords": [
    "oclif"
  ],
  "license": "MIT",
  "main": "dist/index.js",
  "oclif": {
    "commands": "./dist/commands",
    "bin": "gateway",
    "plugins": [
      "@oclif/plugin-help"
    ]
  },
  "repository": "git@github.com:identity-com/on-chain-identity-gateway.git",
  "scripts": {
    "build": "rm -rf dist && tsc -b && oclif-dev manifest && oclif-dev readme && cp src/util/oclif/*.json dist/util/oclif/ && yarn doc",
    "postpack": "rm -f oclif.manifest.json",
    "posttest": "yarn lint",
    "prepack": "yarn build",
    "start-validator": "solana-test-validator --bpf-program gatem74V238djXdzWnJf94Wo1DcnuGkfijbf3AuBhfs ../program/target/deploy/solana_gateway_program.so --reset",
    "lint": "eslint '{src,test}/**/*.ts' --max-warnings 0",
    "lint:fix": "yarn lint --fix",
    "test": "STAGE=${STAGE:-dev} FORCE_COLOR=1 nyc --extension .ts --reporter=text ts-mocha --timeout 30000 --paths 'test/**/*.ts'",
    "version": "oclif-dev readme && git add README.md",
    "doc": "yarn typedoc src/index.ts --readme none --excludeNotDocumented",
    "audit-ci": "audit-ci --config audit-ci.json"
  },
  "types": "dist/index.d.ts"
}<|MERGE_RESOLUTION|>--- conflicted
+++ resolved
@@ -1,11 +1,7 @@
 {
   "name": "@identity.com/solana-gatekeeper-lib",
   "description": "Library and CLI to manage Gateway Tokens",
-<<<<<<< HEAD
-  "version": "4.0.0-beta4",
-=======
   "version": "4.0.0",
->>>>>>> 589d7cf0
   "author": "dankelleher @dankelleher",
   "bin": {
     "gateway": "./bin/run"
