--- conflicted
+++ resolved
@@ -88,11 +88,7 @@
 					<div class="tsd-signature tsd-kind-icon">ACTIVE<span class="tsd-signature-symbol">:</span> <span class="tsd-signature-symbol"> = &quot;ACTIVE&quot;</span></div>
 					<aside class="tsd-sources">
 						<ul>
-<<<<<<< HEAD
-							<li>Defined in <a href="https://github.com/identity-com/on-chain-identity-gateway/blob/944bad6/solana/gateway-ts/src/types/index.ts#L7">types/index.ts:7</a></li>
-=======
-							<li>Defined in <a href="https://github.com/identity-com/on-chain-identity-gateway/blob/9d98c24/solana/gateway-ts/src/types/index.ts#L4">types/index.ts:4</a></li>
->>>>>>> 67d64fce
+							<li>Defined in <a href="https://github.com/identity-com/on-chain-identity-gateway/blob/a0360b4/solana/gateway-ts/src/types/index.ts#L7">types/index.ts:7</a></li>
 						</ul>
 					</aside>
 				</section>
@@ -102,11 +98,7 @@
 					<div class="tsd-signature tsd-kind-icon">FROZEN<span class="tsd-signature-symbol">:</span> <span class="tsd-signature-symbol"> = &quot;FROZEN&quot;</span></div>
 					<aside class="tsd-sources">
 						<ul>
-<<<<<<< HEAD
-							<li>Defined in <a href="https://github.com/identity-com/on-chain-identity-gateway/blob/944bad6/solana/gateway-ts/src/types/index.ts#L9">types/index.ts:9</a></li>
-=======
-							<li>Defined in <a href="https://github.com/identity-com/on-chain-identity-gateway/blob/9d98c24/solana/gateway-ts/src/types/index.ts#L6">types/index.ts:6</a></li>
->>>>>>> 67d64fce
+							<li>Defined in <a href="https://github.com/identity-com/on-chain-identity-gateway/blob/a0360b4/solana/gateway-ts/src/types/index.ts#L9">types/index.ts:9</a></li>
 						</ul>
 					</aside>
 				</section>
@@ -116,11 +108,7 @@
 					<div class="tsd-signature tsd-kind-icon">REVOKED<span class="tsd-signature-symbol">:</span> <span class="tsd-signature-symbol"> = &quot;REVOKED&quot;</span></div>
 					<aside class="tsd-sources">
 						<ul>
-<<<<<<< HEAD
-							<li>Defined in <a href="https://github.com/identity-com/on-chain-identity-gateway/blob/944bad6/solana/gateway-ts/src/types/index.ts#L8">types/index.ts:8</a></li>
-=======
-							<li>Defined in <a href="https://github.com/identity-com/on-chain-identity-gateway/blob/9d98c24/solana/gateway-ts/src/types/index.ts#L5">types/index.ts:5</a></li>
->>>>>>> 67d64fce
+							<li>Defined in <a href="https://github.com/identity-com/on-chain-identity-gateway/blob/a0360b4/solana/gateway-ts/src/types/index.ts#L8">types/index.ts:8</a></li>
 						</ul>
 					</aside>
 				</section>
