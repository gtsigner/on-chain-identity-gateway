--- conflicted
+++ resolved
@@ -88,11 +88,7 @@
 					<div class="tsd-signature tsd-kind-icon">ACTIVE<span class="tsd-signature-symbol">:</span> <span class="tsd-signature-symbol"> = &quot;ACTIVE&quot;</span></div>
 					<aside class="tsd-sources">
 						<ul>
-<<<<<<< HEAD
-							<li>Defined in <a href="https://github.com/identity-com/on-chain-identity-gateway/blob/1a90d6d/solana/gateway-ts/src/types/index.ts#L7">types/index.ts:7</a></li>
-=======
 							<li>Defined in <a href="https://github.com/identity-com/on-chain-identity-gateway/blob/9610307/solana/gateway-ts/src/types/index.ts#L4">types/index.ts:4</a></li>
->>>>>>> 4f1f0efc
 						</ul>
 					</aside>
 				</section>
@@ -102,11 +98,7 @@
 					<div class="tsd-signature tsd-kind-icon">FROZEN<span class="tsd-signature-symbol">:</span> <span class="tsd-signature-symbol"> = &quot;FROZEN&quot;</span></div>
 					<aside class="tsd-sources">
 						<ul>
-<<<<<<< HEAD
-							<li>Defined in <a href="https://github.com/identity-com/on-chain-identity-gateway/blob/1a90d6d/solana/gateway-ts/src/types/index.ts#L9">types/index.ts:9</a></li>
-=======
 							<li>Defined in <a href="https://github.com/identity-com/on-chain-identity-gateway/blob/9610307/solana/gateway-ts/src/types/index.ts#L6">types/index.ts:6</a></li>
->>>>>>> 4f1f0efc
 						</ul>
 					</aside>
 				</section>
@@ -116,11 +108,7 @@
 					<div class="tsd-signature tsd-kind-icon">REVOKED<span class="tsd-signature-symbol">:</span> <span class="tsd-signature-symbol"> = &quot;REVOKED&quot;</span></div>
 					<aside class="tsd-sources">
 						<ul>
-<<<<<<< HEAD
-							<li>Defined in <a href="https://github.com/identity-com/on-chain-identity-gateway/blob/1a90d6d/solana/gateway-ts/src/types/index.ts#L8">types/index.ts:8</a></li>
-=======
 							<li>Defined in <a href="https://github.com/identity-com/on-chain-identity-gateway/blob/9610307/solana/gateway-ts/src/types/index.ts#L5">types/index.ts:5</a></li>
->>>>>>> 4f1f0efc
 						</ul>
 					</aside>
 				</section>
@@ -155,34 +143,13 @@
 				</ul>
 				<ul class="after-current">
 					<li class=" tsd-kind-class">
-						<a href="../classes/Active.html" class="tsd-kind-icon">Active</a>
-					</li>
-					<li class=" tsd-kind-class">
-						<a href="../classes/Frozen.html" class="tsd-kind-icon">Frozen</a>
-					</li>
-					<li class=" tsd-kind-class">
-						<a href="../classes/GatewayInstruction.html" class="tsd-kind-icon">Gateway<wbr>Instruction</a>
-					</li>
-					<li class=" tsd-kind-class">
 						<a href="../classes/GatewayToken.html" class="tsd-kind-icon">Gateway<wbr>Token</a>
-					</li>
-					<li class=" tsd-kind-class">
-						<a href="../classes/GatewayTokenData.html" class="tsd-kind-icon">Gateway<wbr>Token<wbr>Data</a>
-					</li>
-					<li class=" tsd-kind-class">
-						<a href="../classes/GatewayTokenState.html" class="tsd-kind-icon">Gateway<wbr>Token<wbr>State</a>
-					</li>
-					<li class=" tsd-kind-class">
-						<a href="../classes/Revoked.html" class="tsd-kind-icon">Revoked</a>
 					</li>
 					<li class=" tsd-kind-type-alias">
 						<a href="../index.html#ProgramAccountResponse" class="tsd-kind-icon">Program<wbr>Account<wbr>Response</a>
 					</li>
 					<li class=" tsd-kind-function">
 						<a href="../index.html#addGatekeeper" class="tsd-kind-icon">add<wbr>Gatekeeper</a>
-					</li>
-					<li class=" tsd-kind-function">
-						<a href="../index.html#dataToGatewayToken" class="tsd-kind-icon">data<wbr>ToGateway<wbr>Token</a>
 					</li>
 					<li class=" tsd-kind-function">
 						<a href="../index.html#findGatewayToken" class="tsd-kind-icon">find<wbr>Gateway<wbr>Token</a>
@@ -238,15 +205,7 @@
 				<li class="tsd-kind-method tsd-parent-kind-class"><span class="tsd-kind-icon">Method</span></li>
 			</ul>
 			<ul class="tsd-legend">
-				<li class="tsd-kind-constructor tsd-parent-kind-class tsd-is-inherited"><span class="tsd-kind-icon">Inherited constructor</span></li>
-				<li class="tsd-kind-property tsd-parent-kind-class tsd-is-inherited"><span class="tsd-kind-icon">Inherited property</span></li>
-				<li class="tsd-kind-method tsd-parent-kind-class tsd-is-inherited"><span class="tsd-kind-icon">Inherited method</span></li>
-			</ul>
-			<ul class="tsd-legend">
 				<li class="tsd-kind-method tsd-parent-kind-class tsd-is-private"><span class="tsd-kind-icon">Private method</span></li>
-			</ul>
-			<ul class="tsd-legend">
-				<li class="tsd-kind-method tsd-parent-kind-class tsd-is-static"><span class="tsd-kind-icon">Static method</span></li>
 			</ul>
 		</div>
 	</div>
