<!doctype html>
<html class="default no-js">
<head>
	<meta charset="utf-8">
	<meta http-equiv="X-UA-Compatible" content="IE=edge">
	<title>GatewayToken | @identity.com/solana-gateway-ts</title>
	<meta name="description" content="Documentation for @identity.com/solana-gateway-ts">
	<meta name="viewport" content="width=device-width, initial-scale=1">
	<link rel="stylesheet" href="../assets/css/main.css">
	<script async src="../assets/js/search.js" id="search-script"></script>
</head>
<body>
<header>
	<div class="tsd-page-toolbar">
		<div class="container">
			<div class="table-wrap">
				<div class="table-cell" id="tsd-search" data-index="../assets/js/search.json" data-base="..">
					<div class="field">
						<label for="tsd-search-field" class="tsd-widget search no-caption">Search</label>
						<input id="tsd-search-field" type="text" />
					</div>
					<ul class="results">
						<li class="state loading">Preparing search index...</li>
						<li class="state failure">The search index is not available</li>
					</ul>
					<a href="../index.html" class="title">@identity.com/solana-gateway-ts</a>
				</div>
				<div class="table-cell" id="tsd-widgets">
					<div id="tsd-filter">
						<a href="#" class="tsd-widget options no-caption" data-toggle="options">Options</a>
						<div class="tsd-filter-group">
							<div class="tsd-select" id="tsd-filter-visibility">
								<span class="tsd-select-label">All</span>
								<ul class="tsd-select-list">
									<li data-value="public">Public</li>
									<li data-value="protected">Public/Protected</li>
									<li data-value="private" class="selected">All</li>
								</ul>
							</div>
							<input type="checkbox" id="tsd-filter-inherited" checked />
							<label class="tsd-widget" for="tsd-filter-inherited">Inherited</label>
							<input type="checkbox" id="tsd-filter-externals" checked />
							<label class="tsd-widget" for="tsd-filter-externals">Externals</label>
						</div>
					</div>
					<a href="#" class="tsd-widget menu no-caption" data-toggle="menu">Menu</a>
				</div>
			</div>
		</div>
	</div>
	<div class="tsd-page-title">
		<div class="container">
			<ul class="tsd-breadcrumb">
				<li>
					<a href="../index.html">@identity.com/solana-gateway-ts</a>
				</li>
				<li>
					<a href="GatewayToken.html">GatewayToken</a>
				</li>
			</ul>
			<h1>Class GatewayToken</h1>
		</div>
	</div>
</header>
<div class="container container-main">
	<div class="row">
		<div class="col-8 col-content">
			<section class="tsd-panel tsd-hierarchy">
				<h3>Hierarchy</h3>
				<ul class="tsd-hierarchy">
					<li>
						<span class="target">GatewayToken</span>
					</li>
				</ul>
			</section>
			<section class="tsd-panel-group tsd-index-group">
				<h2>Index</h2>
				<section class="tsd-panel tsd-index-panel">
					<div class="tsd-index-content">
						<section class="tsd-index-section ">
							<h3>Constructors</h3>
							<ul class="tsd-index-list">
								<li class="tsd-kind-constructor tsd-parent-kind-class"><a href="GatewayToken.html#constructor" class="tsd-kind-icon">constructor</a></li>
							</ul>
						</section>
						<section class="tsd-index-section ">
							<h3>Properties</h3>
							<ul class="tsd-index-list">
								<li class="tsd-kind-property tsd-parent-kind-class"><a href="GatewayToken.html#expiryTime" class="tsd-kind-icon">expiry<wbr>Time</a></li>
								<li class="tsd-kind-property tsd-parent-kind-class"><a href="GatewayToken.html#gatekeeperNetwork" class="tsd-kind-icon">gatekeeper<wbr>Network</a></li>
								<li class="tsd-kind-property tsd-parent-kind-class"><a href="GatewayToken.html#issuingGatekeeper" class="tsd-kind-icon">issuing<wbr>Gatekeeper</a></li>
								<li class="tsd-kind-property tsd-parent-kind-class"><a href="GatewayToken.html#owner" class="tsd-kind-icon">owner</a></li>
								<li class="tsd-kind-property tsd-parent-kind-class"><a href="GatewayToken.html#programId" class="tsd-kind-icon">program<wbr>Id</a></li>
								<li class="tsd-kind-property tsd-parent-kind-class"><a href="GatewayToken.html#publicKey" class="tsd-kind-icon">public<wbr>Key</a></li>
								<li class="tsd-kind-property tsd-parent-kind-class"><a href="GatewayToken.html#state" class="tsd-kind-icon">state</a></li>
							</ul>
						</section>
						<section class="tsd-index-section ">
							<h3>Methods</h3>
							<ul class="tsd-index-list">
								<li class="tsd-kind-method tsd-parent-kind-class tsd-is-private"><a href="GatewayToken.html#hasExpired" class="tsd-kind-icon">has<wbr>Expired</a></li>
								<li class="tsd-kind-method tsd-parent-kind-class"><a href="GatewayToken.html#isValid" class="tsd-kind-icon">is<wbr>Valid</a></li>
								<li class="tsd-kind-method tsd-parent-kind-class tsd-is-static"><a href="GatewayToken.html#fromAccount" class="tsd-kind-icon">from<wbr>Account</a></li>
							</ul>
						</section>
					</div>
				</section>
			</section>
			<section class="tsd-panel-group tsd-member-group ">
				<h2>Constructors</h2>
				<section class="tsd-panel tsd-member tsd-kind-constructor tsd-parent-kind-class">
					<a name="constructor" class="tsd-anchor"></a>
					<h3>constructor</h3>
					<ul class="tsd-signatures tsd-kind-constructor tsd-parent-kind-class">
						<li class="tsd-signature tsd-kind-icon">new <wbr>Gateway<wbr>Token<span class="tsd-signature-symbol">(</span>issuingGatekeeper<span class="tsd-signature-symbol">: </span><span class="tsd-signature-type">PublicKey</span>, gatekeeperNetwork<span class="tsd-signature-symbol">: </span><span class="tsd-signature-type">PublicKey</span>, owner<span class="tsd-signature-symbol">: </span><span class="tsd-signature-type">PublicKey</span>, state<span class="tsd-signature-symbol">: </span><a href="../enums/State.html" class="tsd-signature-type" data-tsd-kind="Enumeration">State</a>, publicKey<span class="tsd-signature-symbol">: </span><span class="tsd-signature-type">PublicKey</span>, programId<span class="tsd-signature-symbol">: </span><span class="tsd-signature-type">PublicKey</span>, expiryTime<span class="tsd-signature-symbol">?: </span><span class="tsd-signature-type">number</span><span class="tsd-signature-symbol">)</span><span class="tsd-signature-symbol">: </span><a href="GatewayToken.html" class="tsd-signature-type" data-tsd-kind="Class">GatewayToken</a></li>
					</ul>
					<ul class="tsd-descriptions">
						<li class="tsd-description">
							<aside class="tsd-sources">
								<ul>
<<<<<<< HEAD
									<li>Defined in <a href="https://github.com/identity-com/on-chain-identity-gateway/blob/1a90d6d/solana/gateway-ts/src/types/index.ts#L12">types/index.ts:12</a></li>
=======
									<li>Defined in <a href="https://github.com/identity-com/on-chain-identity-gateway/blob/9610307/solana/gateway-ts/src/types/index.ts#L9">types/index.ts:9</a></li>
>>>>>>> 4f1f0efc
								</ul>
							</aside>
							<h4 class="tsd-parameters-title">Parameters</h4>
							<ul class="tsd-parameters">
								<li>
									<h5>issuingGatekeeper: <span class="tsd-signature-type">PublicKey</span></h5>
								</li>
								<li>
									<h5>gatekeeperNetwork: <span class="tsd-signature-type">PublicKey</span></h5>
								</li>
								<li>
									<h5>owner: <span class="tsd-signature-type">PublicKey</span></h5>
								</li>
								<li>
									<h5>state: <a href="../enums/State.html" class="tsd-signature-type" data-tsd-kind="Enumeration">State</a></h5>
								</li>
								<li>
									<h5>publicKey: <span class="tsd-signature-type">PublicKey</span></h5>
								</li>
								<li>
									<h5>programId: <span class="tsd-signature-type">PublicKey</span></h5>
								</li>
								<li>
									<h5><span class="tsd-flag ts-flagOptional">Optional</span> expiryTime: <span class="tsd-signature-type">number</span></h5>
								</li>
							</ul>
							<h4 class="tsd-returns-title">Returns <a href="GatewayToken.html" class="tsd-signature-type" data-tsd-kind="Class">GatewayToken</a></h4>
						</li>
					</ul>
				</section>
			</section>
			<section class="tsd-panel-group tsd-member-group ">
				<h2>Properties</h2>
				<section class="tsd-panel tsd-member tsd-kind-property tsd-parent-kind-class">
					<a name="expiryTime" class="tsd-anchor"></a>
					<h3><span class="tsd-flag ts-flagOptional">Optional</span> <span class="tsd-flag ts-flagReadonly">Readonly</span> expiry<wbr>Time</h3>
					<div class="tsd-signature tsd-kind-icon">expiry<wbr>Time<span class="tsd-signature-symbol">:</span> <span class="tsd-signature-type">number</span></div>
					<aside class="tsd-sources">
					</aside>
				</section>
				<section class="tsd-panel tsd-member tsd-kind-property tsd-parent-kind-class">
					<a name="gatekeeperNetwork" class="tsd-anchor"></a>
					<h3><span class="tsd-flag ts-flagReadonly">Readonly</span> gatekeeper<wbr>Network</h3>
					<div class="tsd-signature tsd-kind-icon">gatekeeper<wbr>Network<span class="tsd-signature-symbol">:</span> <span class="tsd-signature-type">PublicKey</span></div>
					<aside class="tsd-sources">
					</aside>
				</section>
				<section class="tsd-panel tsd-member tsd-kind-property tsd-parent-kind-class">
					<a name="issuingGatekeeper" class="tsd-anchor"></a>
					<h3><span class="tsd-flag ts-flagReadonly">Readonly</span> issuing<wbr>Gatekeeper</h3>
					<div class="tsd-signature tsd-kind-icon">issuing<wbr>Gatekeeper<span class="tsd-signature-symbol">:</span> <span class="tsd-signature-type">PublicKey</span></div>
					<aside class="tsd-sources">
					</aside>
				</section>
				<section class="tsd-panel tsd-member tsd-kind-property tsd-parent-kind-class">
					<a name="owner" class="tsd-anchor"></a>
					<h3><span class="tsd-flag ts-flagReadonly">Readonly</span> owner</h3>
					<div class="tsd-signature tsd-kind-icon">owner<span class="tsd-signature-symbol">:</span> <span class="tsd-signature-type">PublicKey</span></div>
					<aside class="tsd-sources">
					</aside>
				</section>
				<section class="tsd-panel tsd-member tsd-kind-property tsd-parent-kind-class">
					<a name="programId" class="tsd-anchor"></a>
					<h3><span class="tsd-flag ts-flagReadonly">Readonly</span> program<wbr>Id</h3>
					<div class="tsd-signature tsd-kind-icon">program<wbr>Id<span class="tsd-signature-symbol">:</span> <span class="tsd-signature-type">PublicKey</span></div>
					<aside class="tsd-sources">
					</aside>
				</section>
				<section class="tsd-panel tsd-member tsd-kind-property tsd-parent-kind-class">
					<a name="publicKey" class="tsd-anchor"></a>
					<h3><span class="tsd-flag ts-flagReadonly">Readonly</span> public<wbr>Key</h3>
					<div class="tsd-signature tsd-kind-icon">public<wbr>Key<span class="tsd-signature-symbol">:</span> <span class="tsd-signature-type">PublicKey</span></div>
					<aside class="tsd-sources">
					</aside>
				</section>
				<section class="tsd-panel tsd-member tsd-kind-property tsd-parent-kind-class">
					<a name="state" class="tsd-anchor"></a>
					<h3><span class="tsd-flag ts-flagReadonly">Readonly</span> state</h3>
					<div class="tsd-signature tsd-kind-icon">state<span class="tsd-signature-symbol">:</span> <a href="../enums/State.html" class="tsd-signature-type" data-tsd-kind="Enumeration">State</a></div>
					<aside class="tsd-sources">
					</aside>
				</section>
			</section>
			<section class="tsd-panel-group tsd-member-group ">
				<h2>Methods</h2>
				<section class="tsd-panel tsd-member tsd-kind-method tsd-parent-kind-class tsd-is-private">
					<a name="hasExpired" class="tsd-anchor"></a>
					<h3><span class="tsd-flag ts-flagPrivate">Private</span> has<wbr>Expired</h3>
					<ul class="tsd-signatures tsd-kind-method tsd-parent-kind-class tsd-is-private">
						<li class="tsd-signature tsd-kind-icon">has<wbr>Expired<span class="tsd-signature-symbol">(</span><span class="tsd-signature-symbol">)</span><span class="tsd-signature-symbol">: </span><span class="tsd-signature-type">boolean</span></li>
					</ul>
					<ul class="tsd-descriptions">
						<li class="tsd-description">
							<aside class="tsd-sources">
								<ul>
<<<<<<< HEAD
									<li>Defined in <a href="https://github.com/identity-com/on-chain-identity-gateway/blob/1a90d6d/solana/gateway-ts/src/types/index.ts#L27">types/index.ts:27</a></li>
=======
									<li>Defined in <a href="https://github.com/identity-com/on-chain-identity-gateway/blob/9610307/solana/gateway-ts/src/types/index.ts#L24">types/index.ts:24</a></li>
>>>>>>> 4f1f0efc
								</ul>
							</aside>
							<h4 class="tsd-returns-title">Returns <span class="tsd-signature-type">boolean</span></h4>
						</li>
					</ul>
				</section>
				<section class="tsd-panel tsd-member tsd-kind-method tsd-parent-kind-class">
					<a name="isValid" class="tsd-anchor"></a>
					<h3>is<wbr>Valid</h3>
					<ul class="tsd-signatures tsd-kind-method tsd-parent-kind-class">
						<li class="tsd-signature tsd-kind-icon">is<wbr>Valid<span class="tsd-signature-symbol">(</span><span class="tsd-signature-symbol">)</span><span class="tsd-signature-symbol">: </span><span class="tsd-signature-type">boolean</span></li>
					</ul>
					<ul class="tsd-descriptions">
						<li class="tsd-description">
							<aside class="tsd-sources">
								<ul>
<<<<<<< HEAD
									<li>Defined in <a href="https://github.com/identity-com/on-chain-identity-gateway/blob/1a90d6d/solana/gateway-ts/src/types/index.ts#L23">types/index.ts:23</a></li>
=======
									<li>Defined in <a href="https://github.com/identity-com/on-chain-identity-gateway/blob/9610307/solana/gateway-ts/src/types/index.ts#L20">types/index.ts:20</a></li>
>>>>>>> 4f1f0efc
								</ul>
							</aside>
							<h4 class="tsd-returns-title">Returns <span class="tsd-signature-type">boolean</span></h4>
						</li>
					</ul>
				</section>
				<section class="tsd-panel tsd-member tsd-kind-method tsd-parent-kind-class tsd-is-static">
					<a name="fromAccount" class="tsd-anchor"></a>
					<h3><span class="tsd-flag ts-flagStatic">Static</span> from<wbr>Account</h3>
					<ul class="tsd-signatures tsd-kind-method tsd-parent-kind-class tsd-is-static">
						<li class="tsd-signature tsd-kind-icon">from<wbr>Account<span class="tsd-signature-symbol">(</span>accountInfo<span class="tsd-signature-symbol">: </span><span class="tsd-signature-type">AccountInfo</span><span class="tsd-signature-symbol">&lt;</span><span class="tsd-signature-type">Buffer</span><span class="tsd-signature-symbol">&gt;</span>, key<span class="tsd-signature-symbol">: </span><span class="tsd-signature-type">PublicKey</span><span class="tsd-signature-symbol">)</span><span class="tsd-signature-symbol">: </span><a href="GatewayToken.html" class="tsd-signature-type" data-tsd-kind="Class">GatewayToken</a></li>
					</ul>
					<ul class="tsd-descriptions">
						<li class="tsd-description">
							<aside class="tsd-sources">
								<ul>
									<li>Defined in <a href="https://github.com/identity-com/on-chain-identity-gateway/blob/1a90d6d/solana/gateway-ts/src/types/index.ts#L32">types/index.ts:32</a></li>
								</ul>
							</aside>
							<h4 class="tsd-parameters-title">Parameters</h4>
							<ul class="tsd-parameters">
								<li>
									<h5>accountInfo: <span class="tsd-signature-type">AccountInfo</span><span class="tsd-signature-symbol">&lt;</span><span class="tsd-signature-type">Buffer</span><span class="tsd-signature-symbol">&gt;</span></h5>
								</li>
								<li>
									<h5>key: <span class="tsd-signature-type">PublicKey</span></h5>
								</li>
							</ul>
							<h4 class="tsd-returns-title">Returns <a href="GatewayToken.html" class="tsd-signature-type" data-tsd-kind="Class">GatewayToken</a></h4>
						</li>
					</ul>
				</section>
			</section>
		</div>
		<div class="col-4 col-menu menu-sticky-wrap menu-highlight">
			<nav class="tsd-navigation primary">
				<ul>
					<li class=" ">
						<a href="../index.html">Exports</a>
					</li>
				</ul>
			</nav>
			<nav class="tsd-navigation secondary menu-sticky">
				<ul class="before-current">
					<li class=" tsd-kind-enum">
						<a href="../enums/State.html" class="tsd-kind-icon">State</a>
					</li>
					<li class=" tsd-kind-class">
						<a href="Active.html" class="tsd-kind-icon">Active</a>
					</li>
					<li class=" tsd-kind-class">
						<a href="Frozen.html" class="tsd-kind-icon">Frozen</a>
					</li>
					<li class=" tsd-kind-class">
						<a href="GatewayInstruction.html" class="tsd-kind-icon">Gateway<wbr>Instruction</a>
					</li>
				</ul>
				<ul class="current">
					<li class="current tsd-kind-class">
						<a href="GatewayToken.html" class="tsd-kind-icon">Gateway<wbr>Token</a>
						<ul>
							<li class=" tsd-kind-constructor tsd-parent-kind-class">
								<a href="GatewayToken.html#constructor" class="tsd-kind-icon">constructor</a>
							</li>
							<li class=" tsd-kind-property tsd-parent-kind-class">
								<a href="GatewayToken.html#expiryTime" class="tsd-kind-icon">expiry<wbr>Time</a>
							</li>
							<li class=" tsd-kind-property tsd-parent-kind-class">
								<a href="GatewayToken.html#gatekeeperNetwork" class="tsd-kind-icon">gatekeeper<wbr>Network</a>
							</li>
							<li class=" tsd-kind-property tsd-parent-kind-class">
								<a href="GatewayToken.html#issuingGatekeeper" class="tsd-kind-icon">issuing<wbr>Gatekeeper</a>
							</li>
							<li class=" tsd-kind-property tsd-parent-kind-class">
								<a href="GatewayToken.html#owner" class="tsd-kind-icon">owner</a>
							</li>
							<li class=" tsd-kind-property tsd-parent-kind-class">
								<a href="GatewayToken.html#programId" class="tsd-kind-icon">program<wbr>Id</a>
							</li>
							<li class=" tsd-kind-property tsd-parent-kind-class">
								<a href="GatewayToken.html#publicKey" class="tsd-kind-icon">public<wbr>Key</a>
							</li>
							<li class=" tsd-kind-property tsd-parent-kind-class">
								<a href="GatewayToken.html#state" class="tsd-kind-icon">state</a>
							</li>
							<li class=" tsd-kind-method tsd-parent-kind-class tsd-is-private">
								<a href="GatewayToken.html#hasExpired" class="tsd-kind-icon">has<wbr>Expired</a>
							</li>
							<li class=" tsd-kind-method tsd-parent-kind-class">
								<a href="GatewayToken.html#isValid" class="tsd-kind-icon">is<wbr>Valid</a>
							</li>
							<li class=" tsd-kind-method tsd-parent-kind-class tsd-is-static">
								<a href="GatewayToken.html#fromAccount" class="tsd-kind-icon">from<wbr>Account</a>
							</li>
						</ul>
					</li>
				</ul>
				<ul class="after-current">
					<li class=" tsd-kind-class">
						<a href="GatewayTokenData.html" class="tsd-kind-icon">Gateway<wbr>Token<wbr>Data</a>
					</li>
					<li class=" tsd-kind-class">
						<a href="GatewayTokenState.html" class="tsd-kind-icon">Gateway<wbr>Token<wbr>State</a>
					</li>
					<li class=" tsd-kind-class">
						<a href="Revoked.html" class="tsd-kind-icon">Revoked</a>
					</li>
					<li class=" tsd-kind-type-alias">
						<a href="../index.html#ProgramAccountResponse" class="tsd-kind-icon">Program<wbr>Account<wbr>Response</a>
					</li>
					<li class=" tsd-kind-function">
						<a href="../index.html#addGatekeeper" class="tsd-kind-icon">add<wbr>Gatekeeper</a>
					</li>
					<li class=" tsd-kind-function">
						<a href="../index.html#dataToGatewayToken" class="tsd-kind-icon">data<wbr>ToGateway<wbr>Token</a>
					</li>
					<li class=" tsd-kind-function">
						<a href="../index.html#findGatewayToken" class="tsd-kind-icon">find<wbr>Gateway<wbr>Token</a>
					</li>
					<li class=" tsd-kind-function">
						<a href="../index.html#findGatewayTokens" class="tsd-kind-icon">find<wbr>Gateway<wbr>Tokens</a>
					</li>
					<li class=" tsd-kind-function">
						<a href="../index.html#freeze" class="tsd-kind-icon">freeze</a>
					</li>
					<li class=" tsd-kind-function">
						<a href="../index.html#gatekeeperExists" class="tsd-kind-icon">gatekeeper<wbr>Exists</a>
					</li>
					<li class=" tsd-kind-function">
						<a href="../index.html#getGatekeeperAccountKey" class="tsd-kind-icon">get<wbr>Gatekeeper<wbr>Account<wbr>Key</a>
					</li>
					<li class=" tsd-kind-function">
						<a href="../index.html#getGatewayToken" class="tsd-kind-icon">get<wbr>Gateway<wbr>Token</a>
					</li>
					<li class=" tsd-kind-function">
						<a href="../index.html#getGatewayTokenKeyForOwner" class="tsd-kind-icon">get<wbr>Gateway<wbr>Token<wbr>Key<wbr>For<wbr>Owner</a>
					</li>
					<li class=" tsd-kind-function">
						<a href="../index.html#issueVanilla" class="tsd-kind-icon">issue<wbr>Vanilla</a>
					</li>
					<li class=" tsd-kind-function">
						<a href="../index.html#onGatewayTokenChange" class="tsd-kind-icon">on<wbr>Gateway<wbr>Token<wbr>Change</a>
					</li>
					<li class=" tsd-kind-function">
						<a href="../index.html#revoke" class="tsd-kind-icon">revoke</a>
					</li>
					<li class=" tsd-kind-function">
						<a href="../index.html#revokeGatekeeper" class="tsd-kind-icon">revoke<wbr>Gatekeeper</a>
					</li>
					<li class=" tsd-kind-function">
						<a href="../index.html#unfreeze" class="tsd-kind-icon">unfreeze</a>
					</li>
					<li class=" tsd-kind-function">
						<a href="../index.html#updateExpiry" class="tsd-kind-icon">update<wbr>Expiry</a>
					</li>
				</ul>
			</nav>
		</div>
	</div>
</div>
<footer class="with-border-bottom">
	<div class="container">
		<h2>Legend</h2>
		<div class="tsd-legend-group">
			<ul class="tsd-legend">
				<li class="tsd-kind-constructor tsd-parent-kind-class"><span class="tsd-kind-icon">Constructor</span></li>
				<li class="tsd-kind-property tsd-parent-kind-class"><span class="tsd-kind-icon">Property</span></li>
				<li class="tsd-kind-method tsd-parent-kind-class"><span class="tsd-kind-icon">Method</span></li>
			</ul>
			<ul class="tsd-legend">
				<li class="tsd-kind-constructor tsd-parent-kind-class tsd-is-inherited"><span class="tsd-kind-icon">Inherited constructor</span></li>
				<li class="tsd-kind-property tsd-parent-kind-class tsd-is-inherited"><span class="tsd-kind-icon">Inherited property</span></li>
				<li class="tsd-kind-method tsd-parent-kind-class tsd-is-inherited"><span class="tsd-kind-icon">Inherited method</span></li>
			</ul>
			<ul class="tsd-legend">
				<li class="tsd-kind-method tsd-parent-kind-class tsd-is-private"><span class="tsd-kind-icon">Private method</span></li>
			</ul>
			<ul class="tsd-legend">
				<li class="tsd-kind-method tsd-parent-kind-class tsd-is-static"><span class="tsd-kind-icon">Static method</span></li>
			</ul>
		</div>
	</div>
</footer>
<div class="container tsd-generator">
	<p>Generated using <a href="https://typedoc.org/" target="_blank">TypeDoc</a></p>
</div>
<div class="overlay"></div>
<script src="../assets/js/main.js"></script>
</body>
</html><|MERGE_RESOLUTION|>--- conflicted
+++ resolved
@@ -100,7 +100,6 @@
 							<ul class="tsd-index-list">
 								<li class="tsd-kind-method tsd-parent-kind-class tsd-is-private"><a href="GatewayToken.html#hasExpired" class="tsd-kind-icon">has<wbr>Expired</a></li>
 								<li class="tsd-kind-method tsd-parent-kind-class"><a href="GatewayToken.html#isValid" class="tsd-kind-icon">is<wbr>Valid</a></li>
-								<li class="tsd-kind-method tsd-parent-kind-class tsd-is-static"><a href="GatewayToken.html#fromAccount" class="tsd-kind-icon">from<wbr>Account</a></li>
 							</ul>
 						</section>
 					</div>
@@ -118,11 +117,7 @@
 						<li class="tsd-description">
 							<aside class="tsd-sources">
 								<ul>
-<<<<<<< HEAD
-									<li>Defined in <a href="https://github.com/identity-com/on-chain-identity-gateway/blob/1a90d6d/solana/gateway-ts/src/types/index.ts#L12">types/index.ts:12</a></li>
-=======
 									<li>Defined in <a href="https://github.com/identity-com/on-chain-identity-gateway/blob/9610307/solana/gateway-ts/src/types/index.ts#L9">types/index.ts:9</a></li>
->>>>>>> 4f1f0efc
 								</ul>
 							</aside>
 							<h4 class="tsd-parameters-title">Parameters</h4>
@@ -218,11 +213,7 @@
 						<li class="tsd-description">
 							<aside class="tsd-sources">
 								<ul>
-<<<<<<< HEAD
-									<li>Defined in <a href="https://github.com/identity-com/on-chain-identity-gateway/blob/1a90d6d/solana/gateway-ts/src/types/index.ts#L27">types/index.ts:27</a></li>
-=======
 									<li>Defined in <a href="https://github.com/identity-com/on-chain-identity-gateway/blob/9610307/solana/gateway-ts/src/types/index.ts#L24">types/index.ts:24</a></li>
->>>>>>> 4f1f0efc
 								</ul>
 							</aside>
 							<h4 class="tsd-returns-title">Returns <span class="tsd-signature-type">boolean</span></h4>
@@ -239,40 +230,10 @@
 						<li class="tsd-description">
 							<aside class="tsd-sources">
 								<ul>
-<<<<<<< HEAD
-									<li>Defined in <a href="https://github.com/identity-com/on-chain-identity-gateway/blob/1a90d6d/solana/gateway-ts/src/types/index.ts#L23">types/index.ts:23</a></li>
-=======
 									<li>Defined in <a href="https://github.com/identity-com/on-chain-identity-gateway/blob/9610307/solana/gateway-ts/src/types/index.ts#L20">types/index.ts:20</a></li>
->>>>>>> 4f1f0efc
 								</ul>
 							</aside>
 							<h4 class="tsd-returns-title">Returns <span class="tsd-signature-type">boolean</span></h4>
-						</li>
-					</ul>
-				</section>
-				<section class="tsd-panel tsd-member tsd-kind-method tsd-parent-kind-class tsd-is-static">
-					<a name="fromAccount" class="tsd-anchor"></a>
-					<h3><span class="tsd-flag ts-flagStatic">Static</span> from<wbr>Account</h3>
-					<ul class="tsd-signatures tsd-kind-method tsd-parent-kind-class tsd-is-static">
-						<li class="tsd-signature tsd-kind-icon">from<wbr>Account<span class="tsd-signature-symbol">(</span>accountInfo<span class="tsd-signature-symbol">: </span><span class="tsd-signature-type">AccountInfo</span><span class="tsd-signature-symbol">&lt;</span><span class="tsd-signature-type">Buffer</span><span class="tsd-signature-symbol">&gt;</span>, key<span class="tsd-signature-symbol">: </span><span class="tsd-signature-type">PublicKey</span><span class="tsd-signature-symbol">)</span><span class="tsd-signature-symbol">: </span><a href="GatewayToken.html" class="tsd-signature-type" data-tsd-kind="Class">GatewayToken</a></li>
-					</ul>
-					<ul class="tsd-descriptions">
-						<li class="tsd-description">
-							<aside class="tsd-sources">
-								<ul>
-									<li>Defined in <a href="https://github.com/identity-com/on-chain-identity-gateway/blob/1a90d6d/solana/gateway-ts/src/types/index.ts#L32">types/index.ts:32</a></li>
-								</ul>
-							</aside>
-							<h4 class="tsd-parameters-title">Parameters</h4>
-							<ul class="tsd-parameters">
-								<li>
-									<h5>accountInfo: <span class="tsd-signature-type">AccountInfo</span><span class="tsd-signature-symbol">&lt;</span><span class="tsd-signature-type">Buffer</span><span class="tsd-signature-symbol">&gt;</span></h5>
-								</li>
-								<li>
-									<h5>key: <span class="tsd-signature-type">PublicKey</span></h5>
-								</li>
-							</ul>
-							<h4 class="tsd-returns-title">Returns <a href="GatewayToken.html" class="tsd-signature-type" data-tsd-kind="Class">GatewayToken</a></h4>
 						</li>
 					</ul>
 				</section>
@@ -290,15 +251,6 @@
 				<ul class="before-current">
 					<li class=" tsd-kind-enum">
 						<a href="../enums/State.html" class="tsd-kind-icon">State</a>
-					</li>
-					<li class=" tsd-kind-class">
-						<a href="Active.html" class="tsd-kind-icon">Active</a>
-					</li>
-					<li class=" tsd-kind-class">
-						<a href="Frozen.html" class="tsd-kind-icon">Frozen</a>
-					</li>
-					<li class=" tsd-kind-class">
-						<a href="GatewayInstruction.html" class="tsd-kind-icon">Gateway<wbr>Instruction</a>
 					</li>
 				</ul>
 				<ul class="current">
@@ -335,30 +287,15 @@
 							<li class=" tsd-kind-method tsd-parent-kind-class">
 								<a href="GatewayToken.html#isValid" class="tsd-kind-icon">is<wbr>Valid</a>
 							</li>
-							<li class=" tsd-kind-method tsd-parent-kind-class tsd-is-static">
-								<a href="GatewayToken.html#fromAccount" class="tsd-kind-icon">from<wbr>Account</a>
-							</li>
 						</ul>
 					</li>
 				</ul>
 				<ul class="after-current">
-					<li class=" tsd-kind-class">
-						<a href="GatewayTokenData.html" class="tsd-kind-icon">Gateway<wbr>Token<wbr>Data</a>
-					</li>
-					<li class=" tsd-kind-class">
-						<a href="GatewayTokenState.html" class="tsd-kind-icon">Gateway<wbr>Token<wbr>State</a>
-					</li>
-					<li class=" tsd-kind-class">
-						<a href="Revoked.html" class="tsd-kind-icon">Revoked</a>
-					</li>
 					<li class=" tsd-kind-type-alias">
 						<a href="../index.html#ProgramAccountResponse" class="tsd-kind-icon">Program<wbr>Account<wbr>Response</a>
 					</li>
 					<li class=" tsd-kind-function">
 						<a href="../index.html#addGatekeeper" class="tsd-kind-icon">add<wbr>Gatekeeper</a>
-					</li>
-					<li class=" tsd-kind-function">
-						<a href="../index.html#dataToGatewayToken" class="tsd-kind-icon">data<wbr>ToGateway<wbr>Token</a>
 					</li>
 					<li class=" tsd-kind-function">
 						<a href="../index.html#findGatewayToken" class="tsd-kind-icon">find<wbr>Gateway<wbr>Token</a>
@@ -414,15 +351,7 @@
 				<li class="tsd-kind-method tsd-parent-kind-class"><span class="tsd-kind-icon">Method</span></li>
 			</ul>
 			<ul class="tsd-legend">
-				<li class="tsd-kind-constructor tsd-parent-kind-class tsd-is-inherited"><span class="tsd-kind-icon">Inherited constructor</span></li>
-				<li class="tsd-kind-property tsd-parent-kind-class tsd-is-inherited"><span class="tsd-kind-icon">Inherited property</span></li>
-				<li class="tsd-kind-method tsd-parent-kind-class tsd-is-inherited"><span class="tsd-kind-icon">Inherited method</span></li>
-			</ul>
-			<ul class="tsd-legend">
 				<li class="tsd-kind-method tsd-parent-kind-class tsd-is-private"><span class="tsd-kind-icon">Private method</span></li>
-			</ul>
-			<ul class="tsd-legend">
-				<li class="tsd-kind-method tsd-parent-kind-class tsd-is-static"><span class="tsd-kind-icon">Static method</span></li>
 			</ul>
 		</div>
 	</div>
