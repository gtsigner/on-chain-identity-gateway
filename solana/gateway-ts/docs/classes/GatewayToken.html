--- conflicted
+++ resolved
@@ -118,11 +118,7 @@
 						<li class="tsd-description">
 							<aside class="tsd-sources">
 								<ul>
-<<<<<<< HEAD
-									<li>Defined in <a href="https://github.com/identity-com/on-chain-identity-gateway/blob/944bad6/solana/gateway-ts/src/types/index.ts#L12">types/index.ts:12</a></li>
-=======
-									<li>Defined in <a href="https://github.com/identity-com/on-chain-identity-gateway/blob/9d98c24/solana/gateway-ts/src/types/index.ts#L9">types/index.ts:9</a></li>
->>>>>>> 67d64fce
+									<li>Defined in <a href="https://github.com/identity-com/on-chain-identity-gateway/blob/a0360b4/solana/gateway-ts/src/types/index.ts#L12">types/index.ts:12</a></li>
 								</ul>
 							</aside>
 							<h4 class="tsd-parameters-title">Parameters</h4>
@@ -218,11 +214,7 @@
 						<li class="tsd-description">
 							<aside class="tsd-sources">
 								<ul>
-<<<<<<< HEAD
-									<li>Defined in <a href="https://github.com/identity-com/on-chain-identity-gateway/blob/944bad6/solana/gateway-ts/src/types/index.ts#L27">types/index.ts:27</a></li>
-=======
-									<li>Defined in <a href="https://github.com/identity-com/on-chain-identity-gateway/blob/9d98c24/solana/gateway-ts/src/types/index.ts#L24">types/index.ts:24</a></li>
->>>>>>> 67d64fce
+									<li>Defined in <a href="https://github.com/identity-com/on-chain-identity-gateway/blob/a0360b4/solana/gateway-ts/src/types/index.ts#L27">types/index.ts:27</a></li>
 								</ul>
 							</aside>
 							<h4 class="tsd-returns-title">Returns <span class="tsd-signature-type">boolean</span></h4>
@@ -239,11 +231,7 @@
 						<li class="tsd-description">
 							<aside class="tsd-sources">
 								<ul>
-<<<<<<< HEAD
-									<li>Defined in <a href="https://github.com/identity-com/on-chain-identity-gateway/blob/944bad6/solana/gateway-ts/src/types/index.ts#L23">types/index.ts:23</a></li>
-=======
-									<li>Defined in <a href="https://github.com/identity-com/on-chain-identity-gateway/blob/9d98c24/solana/gateway-ts/src/types/index.ts#L20">types/index.ts:20</a></li>
->>>>>>> 67d64fce
+									<li>Defined in <a href="https://github.com/identity-com/on-chain-identity-gateway/blob/a0360b4/solana/gateway-ts/src/types/index.ts#L23">types/index.ts:23</a></li>
 								</ul>
 							</aside>
 							<h4 class="tsd-returns-title">Returns <span class="tsd-signature-type">boolean</span></h4>
@@ -260,7 +248,7 @@
 						<li class="tsd-description">
 							<aside class="tsd-sources">
 								<ul>
-									<li>Defined in <a href="https://github.com/identity-com/on-chain-identity-gateway/blob/944bad6/solana/gateway-ts/src/types/index.ts#L32">types/index.ts:32</a></li>
+									<li>Defined in <a href="https://github.com/identity-com/on-chain-identity-gateway/blob/a0360b4/solana/gateway-ts/src/types/index.ts#L32">types/index.ts:32</a></li>
 								</ul>
 							</aside>
 							<h4 class="tsd-parameters-title">Parameters</h4>
