<!doctype html>
<html class="default no-js">
<head>
	<meta charset="utf-8">
	<meta http-equiv="X-UA-Compatible" content="IE=edge">
	<title>@identity.com/solana-gateway-ts</title>
	<meta name="description" content="Documentation for @identity.com/solana-gateway-ts">
	<meta name="viewport" content="width=device-width, initial-scale=1">
	<link rel="stylesheet" href="assets/css/main.css">
	<script async src="assets/js/search.js" id="search-script"></script>
</head>
<body>
<header>
	<div class="tsd-page-toolbar">
		<div class="container">
			<div class="table-wrap">
				<div class="table-cell" id="tsd-search" data-index="assets/js/search.json" data-base=".">
					<div class="field">
						<label for="tsd-search-field" class="tsd-widget search no-caption">Search</label>
						<input id="tsd-search-field" type="text" />
					</div>
					<ul class="results">
						<li class="state loading">Preparing search index...</li>
						<li class="state failure">The search index is not available</li>
					</ul>
					<a href="index.html" class="title">@identity.com/solana-gateway-ts</a>
				</div>
				<div class="table-cell" id="tsd-widgets">
					<div id="tsd-filter">
						<a href="#" class="tsd-widget options no-caption" data-toggle="options">Options</a>
						<div class="tsd-filter-group">
							<div class="tsd-select" id="tsd-filter-visibility">
								<span class="tsd-select-label">All</span>
								<ul class="tsd-select-list">
									<li data-value="public">Public</li>
									<li data-value="protected">Public/Protected</li>
									<li data-value="private" class="selected">All</li>
								</ul>
							</div>
							<input type="checkbox" id="tsd-filter-inherited" checked />
							<label class="tsd-widget" for="tsd-filter-inherited">Inherited</label>
							<input type="checkbox" id="tsd-filter-externals" checked />
							<label class="tsd-widget" for="tsd-filter-externals">Externals</label>
						</div>
					</div>
					<a href="#" class="tsd-widget menu no-caption" data-toggle="menu">Menu</a>
				</div>
			</div>
		</div>
	</div>
	<div class="tsd-page-title">
		<div class="container">
			<h1>@identity.com/solana-gateway-ts</h1>
		</div>
	</div>
</header>
<div class="container container-main">
	<div class="row">
		<div class="col-8 col-content">
			<section class="tsd-panel-group tsd-index-group">
				<h2>Index</h2>
				<section class="tsd-panel tsd-index-panel">
					<div class="tsd-index-content">
						<section class="tsd-index-section ">
							<h3>Enumerations</h3>
							<ul class="tsd-index-list">
								<li class="tsd-kind-enum"><a href="enums/State.html" class="tsd-kind-icon">State</a></li>
							</ul>
						</section>
						<section class="tsd-index-section ">
							<h3>Classes</h3>
							<ul class="tsd-index-list">
								<li class="tsd-kind-class"><a href="classes/Active.html" class="tsd-kind-icon">Active</a></li>
								<li class="tsd-kind-class"><a href="classes/Frozen.html" class="tsd-kind-icon">Frozen</a></li>
								<li class="tsd-kind-class"><a href="classes/GatewayInstruction.html" class="tsd-kind-icon">Gateway<wbr>Instruction</a></li>
								<li class="tsd-kind-class"><a href="classes/GatewayToken.html" class="tsd-kind-icon">Gateway<wbr>Token</a></li>
								<li class="tsd-kind-class"><a href="classes/GatewayTokenData.html" class="tsd-kind-icon">Gateway<wbr>Token<wbr>Data</a></li>
								<li class="tsd-kind-class"><a href="classes/GatewayTokenState.html" class="tsd-kind-icon">Gateway<wbr>Token<wbr>State</a></li>
								<li class="tsd-kind-class"><a href="classes/Revoked.html" class="tsd-kind-icon">Revoked</a></li>
							</ul>
						</section>
						<section class="tsd-index-section ">
							<h3>Type aliases</h3>
							<ul class="tsd-index-list">
								<li class="tsd-kind-type-alias"><a href="index.html#ProgramAccountResponse" class="tsd-kind-icon">Program<wbr>Account<wbr>Response</a></li>
							</ul>
						</section>
						<section class="tsd-index-section ">
							<h3>Functions</h3>
							<ul class="tsd-index-list">
								<li class="tsd-kind-function"><a href="index.html#addGatekeeper" class="tsd-kind-icon">add<wbr>Gatekeeper</a></li>
								<li class="tsd-kind-function"><a href="index.html#dataToGatewayToken" class="tsd-kind-icon">data<wbr>ToGateway<wbr>Token</a></li>
								<li class="tsd-kind-function"><a href="index.html#findGatewayToken" class="tsd-kind-icon">find<wbr>Gateway<wbr>Token</a></li>
								<li class="tsd-kind-function"><a href="index.html#findGatewayTokens" class="tsd-kind-icon">find<wbr>Gateway<wbr>Tokens</a></li>
								<li class="tsd-kind-function"><a href="index.html#freeze" class="tsd-kind-icon">freeze</a></li>
								<li class="tsd-kind-function"><a href="index.html#gatekeeperExists" class="tsd-kind-icon">gatekeeper<wbr>Exists</a></li>
								<li class="tsd-kind-function"><a href="index.html#getGatekeeperAccountKey" class="tsd-kind-icon">get<wbr>Gatekeeper<wbr>Account<wbr>Key</a></li>
								<li class="tsd-kind-function"><a href="index.html#getGatewayToken" class="tsd-kind-icon">get<wbr>Gateway<wbr>Token</a></li>
								<li class="tsd-kind-function"><a href="index.html#getGatewayTokenKeyForOwner" class="tsd-kind-icon">get<wbr>Gateway<wbr>Token<wbr>Key<wbr>For<wbr>Owner</a></li>
								<li class="tsd-kind-function"><a href="index.html#issueVanilla" class="tsd-kind-icon">issue<wbr>Vanilla</a></li>
								<li class="tsd-kind-function"><a href="index.html#onGatewayTokenChange" class="tsd-kind-icon">on<wbr>Gateway<wbr>Token<wbr>Change</a></li>
								<li class="tsd-kind-function"><a href="index.html#revoke" class="tsd-kind-icon">revoke</a></li>
								<li class="tsd-kind-function"><a href="index.html#revokeGatekeeper" class="tsd-kind-icon">revoke<wbr>Gatekeeper</a></li>
								<li class="tsd-kind-function"><a href="index.html#unfreeze" class="tsd-kind-icon">unfreeze</a></li>
								<li class="tsd-kind-function"><a href="index.html#updateExpiry" class="tsd-kind-icon">update<wbr>Expiry</a></li>
							</ul>
						</section>
					</div>
				</section>
			</section>
			<section class="tsd-panel-group tsd-member-group ">
				<h2>Type aliases</h2>
				<section class="tsd-panel tsd-member tsd-kind-type-alias">
					<a name="ProgramAccountResponse" class="tsd-anchor"></a>
					<h3>Program<wbr>Account<wbr>Response</h3>
					<div class="tsd-signature tsd-kind-icon">Program<wbr>Account<wbr>Response<span class="tsd-signature-symbol">:</span> <span class="tsd-signature-symbol">{ </span>account<span class="tsd-signature-symbol">: </span><span class="tsd-signature-type">AccountInfo</span><span class="tsd-signature-symbol">&lt;</span><span class="tsd-signature-type">Buffer</span><span class="tsd-signature-symbol">&gt;</span><span class="tsd-signature-symbol">; </span>pubkey<span class="tsd-signature-symbol">: </span><span class="tsd-signature-type">PublicKey</span><span class="tsd-signature-symbol"> }</span></div>
					<aside class="tsd-sources">
						<ul>
<<<<<<< HEAD
							<li>Defined in <a href="https://github.com/identity-com/on-chain-identity-gateway/blob/944bad6/solana/gateway-ts/src/types/index.ts#L41">types/index.ts:41</a></li>
=======
							<li>Defined in <a href="https://github.com/identity-com/on-chain-identity-gateway/blob/9d98c24/solana/gateway-ts/src/types/index.ts#L30">types/index.ts:30</a></li>
>>>>>>> 67d64fce
						</ul>
					</aside>
					<div class="tsd-type-declaration">
						<h4>Type declaration</h4>
						<ul class="tsd-parameters">
							<li class="tsd-parameter">
								<h5>account<span class="tsd-signature-symbol">: </span><span class="tsd-signature-type">AccountInfo</span><span class="tsd-signature-symbol">&lt;</span><span class="tsd-signature-type">Buffer</span><span class="tsd-signature-symbol">&gt;</span></h5>
							</li>
							<li class="tsd-parameter">
								<h5>pubkey<span class="tsd-signature-symbol">: </span><span class="tsd-signature-type">PublicKey</span></h5>
							</li>
						</ul>
					</div>
				</section>
			</section>
			<section class="tsd-panel-group tsd-member-group ">
				<h2>Functions</h2>
				<section class="tsd-panel tsd-member tsd-kind-function">
					<a name="addGatekeeper" class="tsd-anchor"></a>
					<h3>add<wbr>Gatekeeper</h3>
					<ul class="tsd-signatures tsd-kind-function">
						<li class="tsd-signature tsd-kind-icon">add<wbr>Gatekeeper<span class="tsd-signature-symbol">(</span>payer<span class="tsd-signature-symbol">: </span><span class="tsd-signature-type">PublicKey</span>, gatekeeperAccount<span class="tsd-signature-symbol">: </span><span class="tsd-signature-type">PublicKey</span>, gatekeeperAuthority<span class="tsd-signature-symbol">: </span><span class="tsd-signature-type">PublicKey</span>, network<span class="tsd-signature-symbol">: </span><span class="tsd-signature-type">PublicKey</span><span class="tsd-signature-symbol">)</span><span class="tsd-signature-symbol">: </span><span class="tsd-signature-type">TransactionInstruction</span></li>
					</ul>
					<ul class="tsd-descriptions">
						<li class="tsd-description">
							<aside class="tsd-sources">
								<ul>
<<<<<<< HEAD
									<li>Defined in <a href="https://github.com/identity-com/on-chain-identity-gateway/blob/944bad6/solana/gateway-ts/src/lib/instruction.ts#L93">lib/instruction.ts:93</a></li>
=======
									<li>Defined in <a href="https://github.com/identity-com/on-chain-identity-gateway/blob/9d98c24/solana/gateway-ts/src/lib/instruction.ts#L100">lib/instruction.ts:100</a></li>
>>>>>>> 67d64fce
								</ul>
							</aside>
							<div class="tsd-comment tsd-typography">
								<div class="lead">
									<p>Add a gatekeeper to a gatekeeper network.
									Returns a Solana instruction that must be signed by the gatekeeper network authority.</p>
								</div>
							</div>
							<h4 class="tsd-parameters-title">Parameters</h4>
							<ul class="tsd-parameters">
								<li>
									<h5>payer: <span class="tsd-signature-type">PublicKey</span></h5>
									<div class="tsd-comment tsd-typography">
										<p>The payer of the transaction (used to pay rent into the gatekeeper account)</p>
									</div>
								</li>
								<li>
									<h5>gatekeeperAccount: <span class="tsd-signature-type">PublicKey</span></h5>
									<div class="tsd-comment tsd-typography">
										<p>An uninitialised gatekeeper account PDA. The address must be derived via getGatekeeperAccountKeyFromGatekeeperAuthority()</p>
									</div>
								</li>
								<li>
									<h5>gatekeeperAuthority: <span class="tsd-signature-type">PublicKey</span></h5>
									<div class="tsd-comment tsd-typography">
										<p>The gatekeeper to add to the network</p>
									</div>
								</li>
								<li>
									<h5>network: <span class="tsd-signature-type">PublicKey</span></h5>
									<div class="tsd-comment tsd-typography">
										<p>The gatekeeper network that the account is being added to.</p>
									</div>
								</li>
							</ul>
							<h4 class="tsd-returns-title">Returns <span class="tsd-signature-type">TransactionInstruction</span></h4>
						</li>
					</ul>
				</section>
				<section class="tsd-panel tsd-member tsd-kind-function">
					<a name="dataToGatewayToken" class="tsd-anchor"></a>
					<h3><span class="tsd-flag ts-flagConst">Const</span> data<wbr>ToGateway<wbr>Token</h3>
					<ul class="tsd-signatures tsd-kind-function">
						<li class="tsd-signature tsd-kind-icon">data<wbr>ToGateway<wbr>Token<span class="tsd-signature-symbol">(</span>data<span class="tsd-signature-symbol">: </span><a href="classes/GatewayTokenData.html" class="tsd-signature-type" data-tsd-kind="Class">GatewayTokenData</a>, publicKey<span class="tsd-signature-symbol">: </span><span class="tsd-signature-type">PublicKey</span><span class="tsd-signature-symbol">)</span><span class="tsd-signature-symbol">: </span><a href="classes/GatewayToken.html" class="tsd-signature-type" data-tsd-kind="Class">GatewayToken</a></li>
					</ul>
					<ul class="tsd-descriptions">
						<li class="tsd-description">
							<aside class="tsd-sources">
								<ul>
									<li>Defined in <a href="https://github.com/identity-com/on-chain-identity-gateway/blob/944bad6/solana/gateway-ts/src/lib/util.ts#L84">lib/util.ts:84</a></li>
								</ul>
							</aside>
							<h4 class="tsd-parameters-title">Parameters</h4>
							<ul class="tsd-parameters">
								<li>
									<h5>data: <a href="classes/GatewayTokenData.html" class="tsd-signature-type" data-tsd-kind="Class">GatewayTokenData</a></h5>
								</li>
								<li>
									<h5>publicKey: <span class="tsd-signature-type">PublicKey</span></h5>
								</li>
							</ul>
							<h4 class="tsd-returns-title">Returns <a href="classes/GatewayToken.html" class="tsd-signature-type" data-tsd-kind="Class">GatewayToken</a></h4>
						</li>
					</ul>
				</section>
				<section class="tsd-panel tsd-member tsd-kind-function">
					<a name="findGatewayToken" class="tsd-anchor"></a>
					<h3><span class="tsd-flag ts-flagConst">Const</span> find<wbr>Gateway<wbr>Token</h3>
					<ul class="tsd-signatures tsd-kind-function">
						<li class="tsd-signature tsd-kind-icon">find<wbr>Gateway<wbr>Token<span class="tsd-signature-symbol">(</span>connection<span class="tsd-signature-symbol">: </span><span class="tsd-signature-type">Connection</span>, owner<span class="tsd-signature-symbol">: </span><span class="tsd-signature-type">PublicKey</span>, gatekeeperNetwork<span class="tsd-signature-symbol">: </span><span class="tsd-signature-type">PublicKey</span><span class="tsd-signature-symbol">)</span><span class="tsd-signature-symbol">: </span><span class="tsd-signature-type">Promise</span><span class="tsd-signature-symbol">&lt;</span><span class="tsd-signature-type">null</span><span class="tsd-signature-symbol"> | </span><a href="classes/GatewayToken.html" class="tsd-signature-type" data-tsd-kind="Class">GatewayToken</a><span class="tsd-signature-symbol">&gt;</span></li>
					</ul>
					<ul class="tsd-descriptions">
						<li class="tsd-description">
							<aside class="tsd-sources">
								<ul>
<<<<<<< HEAD
									<li>Defined in <a href="https://github.com/identity-com/on-chain-identity-gateway/blob/944bad6/solana/gateway-ts/src/lib/util.ts#L151">lib/util.ts:151</a></li>
=======
									<li>Defined in <a href="https://github.com/identity-com/on-chain-identity-gateway/blob/9d98c24/solana/gateway-ts/src/lib/util.ts#L151">lib/util.ts:151</a></li>
>>>>>>> 67d64fce
								</ul>
							</aside>
							<div class="tsd-comment tsd-typography">
								<div class="lead">
									<p>Find any unrevoked token for a user on a gatekeeper network</p>
								</div>
							</div>
							<h4 class="tsd-parameters-title">Parameters</h4>
							<ul class="tsd-parameters">
								<li>
									<h5>connection: <span class="tsd-signature-type">Connection</span></h5>
									<div class="tsd-comment tsd-typography">
										<p>A solana connection object</p>
									</div>
								</li>
								<li>
									<h5>owner: <span class="tsd-signature-type">PublicKey</span></h5>
									<div class="tsd-comment tsd-typography">
										<p>The token owner</p>
									</div>
								</li>
								<li>
									<h5>gatekeeperNetwork: <span class="tsd-signature-type">PublicKey</span></h5>
									<div class="tsd-comment tsd-typography">
										<p>The network to find a token for</p>
									</div>
								</li>
							</ul>
							<h4 class="tsd-returns-title">Returns <span class="tsd-signature-type">Promise</span><span class="tsd-signature-symbol">&lt;</span><span class="tsd-signature-type">null</span><span class="tsd-signature-symbol"> | </span><a href="classes/GatewayToken.html" class="tsd-signature-type" data-tsd-kind="Class">GatewayToken</a><span class="tsd-signature-symbol">&gt;</span></h4>
							<p>Promise&lt;GatewayToken | null&gt; An unrevoked token, if one exists for the owner</p>
						</li>
					</ul>
				</section>
				<section class="tsd-panel tsd-member tsd-kind-function">
					<a name="findGatewayTokens" class="tsd-anchor"></a>
					<h3><span class="tsd-flag ts-flagConst">Const</span> find<wbr>Gateway<wbr>Tokens</h3>
					<ul class="tsd-signatures tsd-kind-function">
						<li class="tsd-signature tsd-kind-icon">find<wbr>Gateway<wbr>Tokens<span class="tsd-signature-symbol">(</span>connection<span class="tsd-signature-symbol">: </span><span class="tsd-signature-type">Connection</span>, owner<span class="tsd-signature-symbol">: </span><span class="tsd-signature-type">PublicKey</span>, gatekeeperNetwork<span class="tsd-signature-symbol">: </span><span class="tsd-signature-type">PublicKey</span>, includeRevoked<span class="tsd-signature-symbol">?: </span><span class="tsd-signature-type">boolean</span><span class="tsd-signature-symbol">)</span><span class="tsd-signature-symbol">: </span><span class="tsd-signature-type">Promise</span><span class="tsd-signature-symbol">&lt;</span><a href="classes/GatewayToken.html" class="tsd-signature-type" data-tsd-kind="Class">GatewayToken</a><span class="tsd-signature-symbol">[]</span><span class="tsd-signature-symbol">&gt;</span></li>
					</ul>
					<ul class="tsd-descriptions">
						<li class="tsd-description">
							<aside class="tsd-sources">
								<ul>
<<<<<<< HEAD
									<li>Defined in <a href="https://github.com/identity-com/on-chain-identity-gateway/blob/944bad6/solana/gateway-ts/src/lib/util.ts#L106">lib/util.ts:106</a></li>
=======
									<li>Defined in <a href="https://github.com/identity-com/on-chain-identity-gateway/blob/9d98c24/solana/gateway-ts/src/lib/util.ts#L106">lib/util.ts:106</a></li>
>>>>>>> 67d64fce
								</ul>
							</aside>
							<div class="tsd-comment tsd-typography">
								<div class="lead">
									<p>Find all gateway tokens for a user on a gatekeeper network, optionally filtering out revoked tokens</p>
								</div>
							</div>
							<h4 class="tsd-parameters-title">Parameters</h4>
							<ul class="tsd-parameters">
								<li>
									<h5>connection: <span class="tsd-signature-type">Connection</span></h5>
									<div class="tsd-comment tsd-typography">
										<p>A solana connection object</p>
									</div>
								</li>
								<li>
									<h5>owner: <span class="tsd-signature-type">PublicKey</span></h5>
									<div class="tsd-comment tsd-typography">
										<p>The token owner</p>
									</div>
								</li>
								<li>
									<h5>gatekeeperNetwork: <span class="tsd-signature-type">PublicKey</span></h5>
									<div class="tsd-comment tsd-typography">
										<p>The network to find a token for</p>
									</div>
								</li>
								<li>
									<h5>includeRevoked: <span class="tsd-signature-type">boolean</span><span class="tsd-signature-symbol"> = false</span></h5>
									<div class="tsd-comment tsd-typography">
										<p>If false (default), filter out revoked tokens</p>
									</div>
								</li>
							</ul>
							<h4 class="tsd-returns-title">Returns <span class="tsd-signature-type">Promise</span><span class="tsd-signature-symbol">&lt;</span><a href="classes/GatewayToken.html" class="tsd-signature-type" data-tsd-kind="Class">GatewayToken</a><span class="tsd-signature-symbol">[]</span><span class="tsd-signature-symbol">&gt;</span></h4>
							<p>All tokens for the owner</p>
						</li>
					</ul>
				</section>
				<section class="tsd-panel tsd-member tsd-kind-function">
					<a name="freeze" class="tsd-anchor"></a>
					<h3>freeze</h3>
					<ul class="tsd-signatures tsd-kind-function">
						<li class="tsd-signature tsd-kind-icon">freeze<span class="tsd-signature-symbol">(</span>gatewayTokenAccount<span class="tsd-signature-symbol">: </span><span class="tsd-signature-type">PublicKey</span>, gatekeeperAuthority<span class="tsd-signature-symbol">: </span><span class="tsd-signature-type">PublicKey</span>, gatekeeperAccount<span class="tsd-signature-symbol">: </span><span class="tsd-signature-type">PublicKey</span><span class="tsd-signature-symbol">)</span><span class="tsd-signature-symbol">: </span><span class="tsd-signature-type">TransactionInstruction</span></li>
					</ul>
					<ul class="tsd-descriptions">
						<li class="tsd-description">
							<aside class="tsd-sources">
								<ul>
<<<<<<< HEAD
									<li>Defined in <a href="https://github.com/identity-com/on-chain-identity-gateway/blob/944bad6/solana/gateway-ts/src/lib/instruction.ts#L198">lib/instruction.ts:198</a></li>
=======
									<li>Defined in <a href="https://github.com/identity-com/on-chain-identity-gateway/blob/9d98c24/solana/gateway-ts/src/lib/instruction.ts#L234">lib/instruction.ts:234</a></li>
>>>>>>> 67d64fce
								</ul>
							</aside>
							<div class="tsd-comment tsd-typography">
								<div class="lead">
									<p>Freeze a gateway token.
									Returns a Solana instruction that must be signed by the gatekeeper authority.</p>
								</div>
							</div>
							<h4 class="tsd-parameters-title">Parameters</h4>
							<ul class="tsd-parameters">
								<li>
									<h5>gatewayTokenAccount: <span class="tsd-signature-type">PublicKey</span></h5>
									<div class="tsd-comment tsd-typography">
										<p>The gateway token to freeze</p>
									</div>
								</li>
								<li>
									<h5>gatekeeperAuthority: <span class="tsd-signature-type">PublicKey</span></h5>
									<div class="tsd-comment tsd-typography">
										<p>The gatekeeper freezing the token (must be equal to the issuing gatekeeper)</p>
									</div>
								</li>
								<li>
									<h5>gatekeeperAccount: <span class="tsd-signature-type">PublicKey</span></h5>
									<div class="tsd-comment tsd-typography">
										<p>The account in the gatekeeper network of the gatekeeper freezing the token</p>
									</div>
								</li>
							</ul>
							<h4 class="tsd-returns-title">Returns <span class="tsd-signature-type">TransactionInstruction</span></h4>
						</li>
					</ul>
				</section>
				<section class="tsd-panel tsd-member tsd-kind-function">
					<a name="gatekeeperExists" class="tsd-anchor"></a>
					<h3><span class="tsd-flag ts-flagConst">Const</span> gatekeeper<wbr>Exists</h3>
					<ul class="tsd-signatures tsd-kind-function">
						<li class="tsd-signature tsd-kind-icon">gatekeeper<wbr>Exists<span class="tsd-signature-symbol">(</span>connection<span class="tsd-signature-symbol">: </span><span class="tsd-signature-type">Connection</span>, gatekeeperAuthority<span class="tsd-signature-symbol">: </span><span class="tsd-signature-type">PublicKey</span>, gatekeeperNetwork<span class="tsd-signature-symbol">: </span><span class="tsd-signature-type">PublicKey</span><span class="tsd-signature-symbol">)</span><span class="tsd-signature-symbol">: </span><span class="tsd-signature-type">Promise</span><span class="tsd-signature-symbol">&lt;</span><span class="tsd-signature-type">boolean</span><span class="tsd-signature-symbol">&gt;</span></li>
					</ul>
					<ul class="tsd-descriptions">
						<li class="tsd-description">
							<aside class="tsd-sources">
								<ul>
<<<<<<< HEAD
									<li>Defined in <a href="https://github.com/identity-com/on-chain-identity-gateway/blob/944bad6/solana/gateway-ts/src/lib/util.ts#L228">lib/util.ts:228</a></li>
=======
									<li>Defined in <a href="https://github.com/identity-com/on-chain-identity-gateway/blob/9d98c24/solana/gateway-ts/src/lib/util.ts#L228">lib/util.ts:228</a></li>
>>>>>>> 67d64fce
								</ul>
							</aside>
							<div class="tsd-comment tsd-typography">
								<div class="lead">
									<p>Returns whether or not a gatekeeper exists from a network and authority</p>
								</div>
							</div>
							<h4 class="tsd-parameters-title">Parameters</h4>
							<ul class="tsd-parameters">
								<li>
									<h5>connection: <span class="tsd-signature-type">Connection</span></h5>
									<div class="tsd-comment tsd-typography">
										<p>A solana connection</p>
									</div>
								</li>
								<li>
									<h5>gatekeeperAuthority: <span class="tsd-signature-type">PublicKey</span></h5>
									<div class="tsd-comment tsd-typography">
										<p>The authority of the gatekeeper</p>
									</div>
								</li>
								<li>
									<h5>gatekeeperNetwork: <span class="tsd-signature-type">PublicKey</span></h5>
									<div class="tsd-comment tsd-typography">
										<p>The network of the gatekeeper</p>
									</div>
								</li>
							</ul>
							<h4 class="tsd-returns-title">Returns <span class="tsd-signature-type">Promise</span><span class="tsd-signature-symbol">&lt;</span><span class="tsd-signature-type">boolean</span><span class="tsd-signature-symbol">&gt;</span></h4>
						</li>
					</ul>
				</section>
				<section class="tsd-panel tsd-member tsd-kind-function">
					<a name="getGatekeeperAccountKey" class="tsd-anchor"></a>
					<h3><span class="tsd-flag ts-flagConst">Const</span> get<wbr>Gatekeeper<wbr>Account<wbr>Key</h3>
					<ul class="tsd-signatures tsd-kind-function">
						<li class="tsd-signature tsd-kind-icon">get<wbr>Gatekeeper<wbr>Account<wbr>Key<span class="tsd-signature-symbol">(</span>authority<span class="tsd-signature-symbol">: </span><span class="tsd-signature-type">PublicKey</span>, network<span class="tsd-signature-symbol">: </span><span class="tsd-signature-type">PublicKey</span><span class="tsd-signature-symbol">)</span><span class="tsd-signature-symbol">: </span><span class="tsd-signature-type">Promise</span><span class="tsd-signature-symbol">&lt;</span><span class="tsd-signature-type">PublicKey</span><span class="tsd-signature-symbol">&gt;</span></li>
					</ul>
					<ul class="tsd-descriptions">
						<li class="tsd-description">
							<aside class="tsd-sources">
								<ul>
<<<<<<< HEAD
									<li>Defined in <a href="https://github.com/identity-com/on-chain-identity-gateway/blob/944bad6/solana/gateway-ts/src/lib/util.ts#L21">lib/util.ts:21</a></li>
=======
									<li>Defined in <a href="https://github.com/identity-com/on-chain-identity-gateway/blob/9d98c24/solana/gateway-ts/src/lib/util.ts#L21">lib/util.ts:21</a></li>
>>>>>>> 67d64fce
								</ul>
							</aside>
							<div class="tsd-comment tsd-typography">
								<div class="lead">
									<p>Derive the address of the gatekeeper PDA for this gatekeeper</p>
								</div>
							</div>
							<h4 class="tsd-parameters-title">Parameters</h4>
							<ul class="tsd-parameters">
								<li>
									<h5>authority: <span class="tsd-signature-type">PublicKey</span></h5>
									<div class="tsd-comment tsd-typography">
										<p>The gatekeeper</p>
									</div>
								</li>
								<li>
									<h5>network: <span class="tsd-signature-type">PublicKey</span></h5>
									<div class="tsd-comment tsd-typography">
										<p>The network</p>
									</div>
								</li>
							</ul>
							<h4 class="tsd-returns-title">Returns <span class="tsd-signature-type">Promise</span><span class="tsd-signature-symbol">&lt;</span><span class="tsd-signature-type">PublicKey</span><span class="tsd-signature-symbol">&gt;</span></h4>
						</li>
					</ul>
				</section>
				<section class="tsd-panel tsd-member tsd-kind-function">
					<a name="getGatewayToken" class="tsd-anchor"></a>
					<h3><span class="tsd-flag ts-flagConst">Const</span> get<wbr>Gateway<wbr>Token</h3>
					<ul class="tsd-signatures tsd-kind-function">
						<li class="tsd-signature tsd-kind-icon">get<wbr>Gateway<wbr>Token<span class="tsd-signature-symbol">(</span>connection<span class="tsd-signature-symbol">: </span><span class="tsd-signature-type">Connection</span>, gatewayTokenAddress<span class="tsd-signature-symbol">: </span><span class="tsd-signature-type">PublicKey</span><span class="tsd-signature-symbol">)</span><span class="tsd-signature-symbol">: </span><span class="tsd-signature-type">Promise</span><span class="tsd-signature-symbol">&lt;</span><span class="tsd-signature-type">null</span><span class="tsd-signature-symbol"> | </span><a href="classes/GatewayToken.html" class="tsd-signature-type" data-tsd-kind="Class">GatewayToken</a><span class="tsd-signature-symbol">&gt;</span></li>
					</ul>
					<ul class="tsd-descriptions">
						<li class="tsd-description">
							<aside class="tsd-sources">
								<ul>
<<<<<<< HEAD
									<li>Defined in <a href="https://github.com/identity-com/on-chain-identity-gateway/blob/944bad6/solana/gateway-ts/src/lib/util.ts#L205">lib/util.ts:205</a></li>
=======
									<li>Defined in <a href="https://github.com/identity-com/on-chain-identity-gateway/blob/9d98c24/solana/gateway-ts/src/lib/util.ts#L205">lib/util.ts:205</a></li>
>>>>>>> 67d64fce
								</ul>
							</aside>
							<div class="tsd-comment tsd-typography">
								<div class="lead">
									<p>Lookup the gateway token at a given address</p>
								</div>
							</div>
							<h4 class="tsd-parameters-title">Parameters</h4>
							<ul class="tsd-parameters">
								<li>
									<h5>connection: <span class="tsd-signature-type">Connection</span></h5>
									<div class="tsd-comment tsd-typography">
										<p>A solana connection object</p>
									</div>
								</li>
								<li>
									<h5>gatewayTokenAddress: <span class="tsd-signature-type">PublicKey</span></h5>
									<div class="tsd-comment tsd-typography">
										<p>The address of the gateway token</p>
									</div>
								</li>
							</ul>
							<h4 class="tsd-returns-title">Returns <span class="tsd-signature-type">Promise</span><span class="tsd-signature-symbol">&lt;</span><span class="tsd-signature-type">null</span><span class="tsd-signature-symbol"> | </span><a href="classes/GatewayToken.html" class="tsd-signature-type" data-tsd-kind="Class">GatewayToken</a><span class="tsd-signature-symbol">&gt;</span></h4>
						</li>
					</ul>
				</section>
				<section class="tsd-panel tsd-member tsd-kind-function">
					<a name="getGatewayTokenKeyForOwner" class="tsd-anchor"></a>
					<h3><span class="tsd-flag ts-flagConst">Const</span> get<wbr>Gateway<wbr>Token<wbr>Key<wbr>For<wbr>Owner</h3>
					<ul class="tsd-signatures tsd-kind-function">
						<li class="tsd-signature tsd-kind-icon">get<wbr>Gateway<wbr>Token<wbr>Key<wbr>For<wbr>Owner<span class="tsd-signature-symbol">(</span>owner<span class="tsd-signature-symbol">: </span><span class="tsd-signature-type">PublicKey</span>, gatekeeperNetwork<span class="tsd-signature-symbol">: </span><span class="tsd-signature-type">PublicKey</span>, seed<span class="tsd-signature-symbol">?: </span><span class="tsd-signature-type">Uint8Array</span><span class="tsd-signature-symbol">)</span><span class="tsd-signature-symbol">: </span><span class="tsd-signature-type">Promise</span><span class="tsd-signature-symbol">&lt;</span><span class="tsd-signature-type">PublicKey</span><span class="tsd-signature-symbol">&gt;</span></li>
					</ul>
					<ul class="tsd-descriptions">
						<li class="tsd-description">
							<aside class="tsd-sources">
								<ul>
<<<<<<< HEAD
									<li>Defined in <a href="https://github.com/identity-com/on-chain-identity-gateway/blob/944bad6/solana/gateway-ts/src/lib/util.ts#L42">lib/util.ts:42</a></li>
=======
									<li>Defined in <a href="https://github.com/identity-com/on-chain-identity-gateway/blob/9d98c24/solana/gateway-ts/src/lib/util.ts#L42">lib/util.ts:42</a></li>
>>>>>>> 67d64fce
								</ul>
							</aside>
							<div class="tsd-comment tsd-typography">
								<div class="lead">
									<p>Derive the address of the gateway token PDA for this owner address and optional seed.</p>
								</div>
							</div>
							<h4 class="tsd-parameters-title">Parameters</h4>
							<ul class="tsd-parameters">
								<li>
									<h5>owner: <span class="tsd-signature-type">PublicKey</span></h5>
									<div class="tsd-comment tsd-typography">
										<p>The owner of the gateway token</p>
									</div>
								</li>
								<li>
									<h5>gatekeeperNetwork: <span class="tsd-signature-type">PublicKey</span></h5>
									<div class="tsd-comment tsd-typography">
										<p>The network of the gateway token</p>
									</div>
								</li>
								<li>
									<h5><span class="tsd-flag ts-flagOptional">Optional</span> seed: <span class="tsd-signature-type">Uint8Array</span></h5>
									<div class="tsd-comment tsd-typography">
										<p>An 8-byte seed array, used to add multiple tokens to the same owner. Must be unique to each token, if present</p>
									</div>
								</li>
							</ul>
							<h4 class="tsd-returns-title">Returns <span class="tsd-signature-type">Promise</span><span class="tsd-signature-symbol">&lt;</span><span class="tsd-signature-type">PublicKey</span><span class="tsd-signature-symbol">&gt;</span></h4>
						</li>
					</ul>
				</section>
				<section class="tsd-panel tsd-member tsd-kind-function">
					<a name="issueVanilla" class="tsd-anchor"></a>
					<h3>issue<wbr>Vanilla</h3>
					<ul class="tsd-signatures tsd-kind-function">
						<li class="tsd-signature tsd-kind-icon">issue<wbr>Vanilla<span class="tsd-signature-symbol">(</span>gatewayTokenAccount<span class="tsd-signature-symbol">: </span><span class="tsd-signature-type">PublicKey</span>, payer<span class="tsd-signature-symbol">: </span><span class="tsd-signature-type">PublicKey</span>, gatekeeperAccount<span class="tsd-signature-symbol">: </span><span class="tsd-signature-type">PublicKey</span>, owner<span class="tsd-signature-symbol">: </span><span class="tsd-signature-type">PublicKey</span>, gatekeeperAuthority<span class="tsd-signature-symbol">: </span><span class="tsd-signature-type">PublicKey</span>, gatekeeperNetwork<span class="tsd-signature-symbol">: </span><span class="tsd-signature-type">PublicKey</span>, seed<span class="tsd-signature-symbol">?: </span><span class="tsd-signature-type">Uint8Array</span>, expireTime<span class="tsd-signature-symbol">?: </span><span class="tsd-signature-type">number</span><span class="tsd-signature-symbol">)</span><span class="tsd-signature-symbol">: </span><span class="tsd-signature-type">TransactionInstruction</span></li>
					</ul>
					<ul class="tsd-descriptions">
						<li class="tsd-description">
							<aside class="tsd-sources">
								<ul>
<<<<<<< HEAD
									<li>Defined in <a href="https://github.com/identity-com/on-chain-identity-gateway/blob/944bad6/solana/gateway-ts/src/lib/instruction.ts#L128">lib/instruction.ts:128</a></li>
=======
									<li>Defined in <a href="https://github.com/identity-com/on-chain-identity-gateway/blob/9d98c24/solana/gateway-ts/src/lib/instruction.ts#L164">lib/instruction.ts:164</a></li>
>>>>>>> 67d64fce
								</ul>
							</aside>
							<div class="tsd-comment tsd-typography">
								<div class="lead">
									<p>Issue a gateway token to the owner publicKey. This is a &#39;vanilla&#39; token, in that it does not
										rely on any other accounts (e.g. identity accounts) to validate.
									Returns a Solana instruction that must be signed by the gatekeeper authority.</p>
								</div>
							</div>
							<h4 class="tsd-parameters-title">Parameters</h4>
							<ul class="tsd-parameters">
								<li>
									<h5>gatewayTokenAccount: <span class="tsd-signature-type">PublicKey</span></h5>
									<div class="tsd-comment tsd-typography">
										<p>An uninitialised gateway token account PDA. The address must be derived via getGatewayTokenKeyForOwner</p>
									</div>
								</li>
								<li>
									<h5>payer: <span class="tsd-signature-type">PublicKey</span></h5>
									<div class="tsd-comment tsd-typography">
										<p>The payer of the transaction (used to pay rent into the gatekeeper account).</p>
									</div>
								</li>
								<li>
									<h5>gatekeeperAccount: <span class="tsd-signature-type">PublicKey</span></h5>
									<div class="tsd-comment tsd-typography">
										<p>The account in the gatekeeper network of the gatekeeper issuing the token</p>
									</div>
								</li>
								<li>
									<h5>owner: <span class="tsd-signature-type">PublicKey</span></h5>
									<div class="tsd-comment tsd-typography">
										<p>The recipient of the token</p>
									</div>
								</li>
								<li>
									<h5>gatekeeperAuthority: <span class="tsd-signature-type">PublicKey</span></h5>
									<div class="tsd-comment tsd-typography">
										<p>The gatekeeper issuing the token</p>
									</div>
								</li>
								<li>
									<h5>gatekeeperNetwork: <span class="tsd-signature-type">PublicKey</span></h5>
									<div class="tsd-comment tsd-typography">
										<p>The network that the gatekeeper belongs to</p>
									</div>
								</li>
								<li>
									<h5><span class="tsd-flag ts-flagOptional">Optional</span> seed: <span class="tsd-signature-type">Uint8Array</span></h5>
									<div class="tsd-comment tsd-typography">
										<p>An 8-byte seed array, used to add multiple tokens to the same owner. Must be unique to each token, if present</p>
									</div>
								</li>
								<li>
									<h5><span class="tsd-flag ts-flagOptional">Optional</span> expireTime: <span class="tsd-signature-type">number</span></h5>
									<div class="tsd-comment tsd-typography">
										<p>The unix timestamp at which the token is no longer valid</p>
									</div>
								</li>
							</ul>
							<h4 class="tsd-returns-title">Returns <span class="tsd-signature-type">TransactionInstruction</span></h4>
						</li>
					</ul>
				</section>
				<section class="tsd-panel tsd-member tsd-kind-function">
					<a name="onGatewayTokenChange" class="tsd-anchor"></a>
					<h3><span class="tsd-flag ts-flagConst">Const</span> on<wbr>Gateway<wbr>Token<wbr>Change</h3>
					<ul class="tsd-signatures tsd-kind-function">
						<li class="tsd-signature tsd-kind-icon">on<wbr>Gateway<wbr>Token<wbr>Change<span class="tsd-signature-symbol">(</span>connection<span class="tsd-signature-symbol">: </span><span class="tsd-signature-type">Connection</span>, gatewayTokenAddress<span class="tsd-signature-symbol">: </span><span class="tsd-signature-type">PublicKey</span>, callback<span class="tsd-signature-symbol">: </span><span class="tsd-signature-symbol">(</span>gatewayToken<span class="tsd-signature-symbol">: </span><a href="classes/GatewayToken.html" class="tsd-signature-type" data-tsd-kind="Class">GatewayToken</a><span class="tsd-signature-symbol">)</span><span class="tsd-signature-symbol"> =&gt; </span><span class="tsd-signature-type">void</span>, commitment<span class="tsd-signature-symbol">?: </span><span class="tsd-signature-type">Commitment</span><span class="tsd-signature-symbol">)</span><span class="tsd-signature-symbol">: </span><span class="tsd-signature-type">void</span></li>
					</ul>
					<ul class="tsd-descriptions">
						<li class="tsd-description">
							<aside class="tsd-sources">
								<ul>
<<<<<<< HEAD
									<li>Defined in <a href="https://github.com/identity-com/on-chain-identity-gateway/blob/944bad6/solana/gateway-ts/src/lib/util.ts#L184">lib/util.ts:184</a></li>
=======
									<li>Defined in <a href="https://github.com/identity-com/on-chain-identity-gateway/blob/9d98c24/solana/gateway-ts/src/lib/util.ts#L184">lib/util.ts:184</a></li>
>>>>>>> 67d64fce
								</ul>
							</aside>
							<div class="tsd-comment tsd-typography">
								<div class="lead">
									<p>Register a callback to be called whenever a gateway token changes state</p>
								</div>
							</div>
							<h4 class="tsd-parameters-title">Parameters</h4>
							<ul class="tsd-parameters">
								<li>
									<h5>connection: <span class="tsd-signature-type">Connection</span></h5>
									<div class="tsd-comment tsd-typography">
										<p>A solana connection object</p>
									</div>
								</li>
								<li>
									<h5>gatewayTokenAddress: <span class="tsd-signature-type">PublicKey</span></h5>
									<div class="tsd-comment tsd-typography">
										<p>The address of the gateway token</p>
									</div>
								</li>
								<li>
									<h5>callback: <span class="tsd-signature-symbol">(</span>gatewayToken<span class="tsd-signature-symbol">: </span><a href="classes/GatewayToken.html" class="tsd-signature-type" data-tsd-kind="Class">GatewayToken</a><span class="tsd-signature-symbol">)</span><span class="tsd-signature-symbol"> =&gt; </span><span class="tsd-signature-type">void</span></h5>
									<div class="tsd-comment tsd-typography">
										<p>The callback to register</p>
									</div>
									<ul class="tsd-parameters">
										<li class="tsd-parameter-signature">
											<ul class="tsd-signatures tsd-kind-type-literal">
												<li class="tsd-signature tsd-kind-icon"><span class="tsd-signature-symbol">(</span>gatewayToken<span class="tsd-signature-symbol">: </span><a href="classes/GatewayToken.html" class="tsd-signature-type" data-tsd-kind="Class">GatewayToken</a><span class="tsd-signature-symbol">)</span><span class="tsd-signature-symbol">: </span><span class="tsd-signature-type">void</span></li>
											</ul>
											<ul class="tsd-descriptions">
												<li class="tsd-description">
													<h4 class="tsd-parameters-title">Parameters</h4>
													<ul class="tsd-parameters">
														<li>
															<h5>gatewayToken: <a href="classes/GatewayToken.html" class="tsd-signature-type" data-tsd-kind="Class">GatewayToken</a></h5>
														</li>
													</ul>
													<h4 class="tsd-returns-title">Returns <span class="tsd-signature-type">void</span></h4>
												</li>
											</ul>
										</li>
									</ul>
								</li>
								<li>
									<h5>commitment: <span class="tsd-signature-type">Commitment</span><span class="tsd-signature-symbol"> = ...</span></h5>
									<div class="tsd-comment tsd-typography">
										<p>The solana commitment level at which to register gateway token changes. Defaults to &#39;confirmed&#39;</p>
									</div>
								</li>
							</ul>
							<h4 class="tsd-returns-title">Returns <span class="tsd-signature-type">void</span></h4>
						</li>
					</ul>
				</section>
				<section class="tsd-panel tsd-member tsd-kind-function">
					<a name="revoke" class="tsd-anchor"></a>
					<h3>revoke</h3>
					<ul class="tsd-signatures tsd-kind-function">
						<li class="tsd-signature tsd-kind-icon">revoke<span class="tsd-signature-symbol">(</span>gatewayTokenAccount<span class="tsd-signature-symbol">: </span><span class="tsd-signature-type">PublicKey</span>, gatekeeperAuthority<span class="tsd-signature-symbol">: </span><span class="tsd-signature-type">PublicKey</span>, gatekeeperAccount<span class="tsd-signature-symbol">: </span><span class="tsd-signature-type">PublicKey</span><span class="tsd-signature-symbol">)</span><span class="tsd-signature-symbol">: </span><span class="tsd-signature-type">TransactionInstruction</span></li>
					</ul>
					<ul class="tsd-descriptions">
						<li class="tsd-description">
							<aside class="tsd-sources">
								<ul>
<<<<<<< HEAD
									<li>Defined in <a href="https://github.com/identity-com/on-chain-identity-gateway/blob/944bad6/solana/gateway-ts/src/lib/instruction.ts#L173">lib/instruction.ts:173</a></li>
=======
									<li>Defined in <a href="https://github.com/identity-com/on-chain-identity-gateway/blob/9d98c24/solana/gateway-ts/src/lib/instruction.ts#L209">lib/instruction.ts:209</a></li>
>>>>>>> 67d64fce
								</ul>
							</aside>
							<div class="tsd-comment tsd-typography">
								<div class="lead">
									<p>Revoke a gateway token.
									Returns a Solana instruction that must be signed by the gatekeeper authority.</p>
								</div>
							</div>
							<h4 class="tsd-parameters-title">Parameters</h4>
							<ul class="tsd-parameters">
								<li>
									<h5>gatewayTokenAccount: <span class="tsd-signature-type">PublicKey</span></h5>
									<div class="tsd-comment tsd-typography">
										<p>The gateway token to revoke</p>
									</div>
								</li>
								<li>
									<h5>gatekeeperAuthority: <span class="tsd-signature-type">PublicKey</span></h5>
									<div class="tsd-comment tsd-typography">
										<p>The gatekeeper revoking the token (must be in the same network as the issuing gatekeeper)</p>
									</div>
								</li>
								<li>
									<h5>gatekeeperAccount: <span class="tsd-signature-type">PublicKey</span></h5>
									<div class="tsd-comment tsd-typography">
										<p>The account in the gatekeeper network of the gatekeeper revoking the token</p>
									</div>
								</li>
							</ul>
							<h4 class="tsd-returns-title">Returns <span class="tsd-signature-type">TransactionInstruction</span></h4>
						</li>
					</ul>
				</section>
				<section class="tsd-panel tsd-member tsd-kind-function">
					<a name="revokeGatekeeper" class="tsd-anchor"></a>
					<h3>revoke<wbr>Gatekeeper</h3>
					<ul class="tsd-signatures tsd-kind-function">
						<li class="tsd-signature tsd-kind-icon">revoke<wbr>Gatekeeper<span class="tsd-signature-symbol">(</span>funds_to<span class="tsd-signature-symbol">: </span><span class="tsd-signature-type">PublicKey</span>, gatekeeperAccount<span class="tsd-signature-symbol">: </span><span class="tsd-signature-type">PublicKey</span>, gatekeeperAuthority<span class="tsd-signature-symbol">: </span><span class="tsd-signature-type">PublicKey</span>, network<span class="tsd-signature-symbol">: </span><span class="tsd-signature-type">PublicKey</span><span class="tsd-signature-symbol">)</span><span class="tsd-signature-symbol">: </span><span class="tsd-signature-type">TransactionInstruction</span></li>
					</ul>
					<ul class="tsd-descriptions">
						<li class="tsd-description">
							<aside class="tsd-sources">
								<ul>
									<li>Defined in <a href="https://github.com/identity-com/on-chain-identity-gateway/blob/9d98c24/solana/gateway-ts/src/lib/instruction.ts#L131">lib/instruction.ts:131</a></li>
								</ul>
							</aside>
							<div class="tsd-comment tsd-typography">
								<div class="lead">
									<p>Removes a gatekeeper from a gatekeeper network.
									Returns a Solana instruction that must be signed by the gatekeeper network authority.</p>
								</div>
							</div>
							<h4 class="tsd-parameters-title">Parameters</h4>
							<ul class="tsd-parameters">
								<li>
									<h5>funds_to: <span class="tsd-signature-type">PublicKey</span></h5>
									<div class="tsd-comment tsd-typography">
										<p>The account the gatekeeper account&#39;s rent goes to</p>
									</div>
								</li>
								<li>
									<h5>gatekeeperAccount: <span class="tsd-signature-type">PublicKey</span></h5>
									<div class="tsd-comment tsd-typography">
										<p>The gatekeeper account PDA. The address must be derived via getGatekeeperAccountKeyFromGatekeeperAuthority()</p>
									</div>
								</li>
								<li>
									<h5>gatekeeperAuthority: <span class="tsd-signature-type">PublicKey</span></h5>
									<div class="tsd-comment tsd-typography">
										<p>The gatekeeper to remove from the network</p>
									</div>
								</li>
								<li>
									<h5>network: <span class="tsd-signature-type">PublicKey</span></h5>
									<div class="tsd-comment tsd-typography">
										<p>The gatekeeper network that the account is being removed from.</p>
									</div>
								</li>
							</ul>
							<h4 class="tsd-returns-title">Returns <span class="tsd-signature-type">TransactionInstruction</span></h4>
						</li>
					</ul>
				</section>
				<section class="tsd-panel tsd-member tsd-kind-function">
					<a name="unfreeze" class="tsd-anchor"></a>
					<h3>unfreeze</h3>
					<ul class="tsd-signatures tsd-kind-function">
						<li class="tsd-signature tsd-kind-icon">unfreeze<span class="tsd-signature-symbol">(</span>gatewayTokenAccount<span class="tsd-signature-symbol">: </span><span class="tsd-signature-type">PublicKey</span>, gatekeeperAuthority<span class="tsd-signature-symbol">: </span><span class="tsd-signature-type">PublicKey</span>, gatekeeperAccount<span class="tsd-signature-symbol">: </span><span class="tsd-signature-type">PublicKey</span><span class="tsd-signature-symbol">)</span><span class="tsd-signature-symbol">: </span><span class="tsd-signature-type">TransactionInstruction</span></li>
					</ul>
					<ul class="tsd-descriptions">
						<li class="tsd-description">
							<aside class="tsd-sources">
								<ul>
<<<<<<< HEAD
									<li>Defined in <a href="https://github.com/identity-com/on-chain-identity-gateway/blob/944bad6/solana/gateway-ts/src/lib/instruction.ts#L223">lib/instruction.ts:223</a></li>
=======
									<li>Defined in <a href="https://github.com/identity-com/on-chain-identity-gateway/blob/9d98c24/solana/gateway-ts/src/lib/instruction.ts#L259">lib/instruction.ts:259</a></li>
>>>>>>> 67d64fce
								</ul>
							</aside>
							<div class="tsd-comment tsd-typography">
								<div class="lead">
									<p>Unfreeze a gateway token.
									Returns a Solana instruction that must be signed by the gatekeeper authority.</p>
								</div>
							</div>
							<h4 class="tsd-parameters-title">Parameters</h4>
							<ul class="tsd-parameters">
								<li>
									<h5>gatewayTokenAccount: <span class="tsd-signature-type">PublicKey</span></h5>
									<div class="tsd-comment tsd-typography">
										<p>The gateway token to unfreeze</p>
									</div>
								</li>
								<li>
									<h5>gatekeeperAuthority: <span class="tsd-signature-type">PublicKey</span></h5>
									<div class="tsd-comment tsd-typography">
										<p>The gatekeeper unfreezing the token (must be equal to the issuing gatekeeper)</p>
									</div>
								</li>
								<li>
									<h5>gatekeeperAccount: <span class="tsd-signature-type">PublicKey</span></h5>
									<div class="tsd-comment tsd-typography">
										<p>The account in the gatekeeper network of the gatekeeper unfreezing the token</p>
									</div>
								</li>
							</ul>
							<h4 class="tsd-returns-title">Returns <span class="tsd-signature-type">TransactionInstruction</span></h4>
						</li>
					</ul>
				</section>
				<section class="tsd-panel tsd-member tsd-kind-function">
					<a name="updateExpiry" class="tsd-anchor"></a>
					<h3>update<wbr>Expiry</h3>
					<ul class="tsd-signatures tsd-kind-function">
						<li class="tsd-signature tsd-kind-icon">update<wbr>Expiry<span class="tsd-signature-symbol">(</span>gatewayTokenAccount<span class="tsd-signature-symbol">: </span><span class="tsd-signature-type">PublicKey</span>, gatekeeperAuthority<span class="tsd-signature-symbol">: </span><span class="tsd-signature-type">PublicKey</span>, gatekeeperAccount<span class="tsd-signature-symbol">: </span><span class="tsd-signature-type">PublicKey</span>, expireTime<span class="tsd-signature-symbol">: </span><span class="tsd-signature-type">number</span><span class="tsd-signature-symbol">)</span><span class="tsd-signature-symbol">: </span><span class="tsd-signature-type">TransactionInstruction</span></li>
					</ul>
					<ul class="tsd-descriptions">
						<li class="tsd-description">
							<aside class="tsd-sources">
								<ul>
<<<<<<< HEAD
									<li>Defined in <a href="https://github.com/identity-com/on-chain-identity-gateway/blob/944bad6/solana/gateway-ts/src/lib/instruction.ts#L249">lib/instruction.ts:249</a></li>
=======
									<li>Defined in <a href="https://github.com/identity-com/on-chain-identity-gateway/blob/9d98c24/solana/gateway-ts/src/lib/instruction.ts#L285">lib/instruction.ts:285</a></li>
>>>>>>> 67d64fce
								</ul>
							</aside>
							<div class="tsd-comment tsd-typography">
								<div class="lead">
									<p>Update the expiry time of a gateway token.
									Returns a Solana instruction that must be signed by the gatekeeper authority.</p>
								</div>
							</div>
							<h4 class="tsd-parameters-title">Parameters</h4>
							<ul class="tsd-parameters">
								<li>
									<h5>gatewayTokenAccount: <span class="tsd-signature-type">PublicKey</span></h5>
									<div class="tsd-comment tsd-typography">
										<p>The gateway token to be updated (must have an expiry time)</p>
									</div>
								</li>
								<li>
									<h5>gatekeeperAuthority: <span class="tsd-signature-type">PublicKey</span></h5>
									<div class="tsd-comment tsd-typography">
										<p>The gatekeeper (must be equal to the issuing gatekeeper)</p>
									</div>
								</li>
								<li>
									<h5>gatekeeperAccount: <span class="tsd-signature-type">PublicKey</span></h5>
									<div class="tsd-comment tsd-typography">
										<p>The account in the gatekeeper network of the gatekeeper</p>
									</div>
								</li>
								<li>
									<h5>expireTime: <span class="tsd-signature-type">number</span></h5>
									<div class="tsd-comment tsd-typography">
										<p>The new expiry time</p>
									</div>
								</li>
							</ul>
							<h4 class="tsd-returns-title">Returns <span class="tsd-signature-type">TransactionInstruction</span></h4>
						</li>
					</ul>
				</section>
			</section>
		</div>
		<div class="col-4 col-menu menu-sticky-wrap menu-highlight">
			<nav class="tsd-navigation primary">
				<ul>
					<li class="current ">
						<a href="index.html">Exports</a>
					</li>
				</ul>
			</nav>
			<nav class="tsd-navigation secondary menu-sticky">
				<ul class="before-current">
					<li class=" tsd-kind-enum">
						<a href="enums/State.html" class="tsd-kind-icon">State</a>
					</li>
					<li class=" tsd-kind-class">
						<a href="classes/Active.html" class="tsd-kind-icon">Active</a>
					</li>
					<li class=" tsd-kind-class">
						<a href="classes/Frozen.html" class="tsd-kind-icon">Frozen</a>
					</li>
					<li class=" tsd-kind-class">
						<a href="classes/GatewayInstruction.html" class="tsd-kind-icon">Gateway<wbr>Instruction</a>
					</li>
					<li class=" tsd-kind-class">
						<a href="classes/GatewayToken.html" class="tsd-kind-icon">Gateway<wbr>Token</a>
					</li>
					<li class=" tsd-kind-class">
						<a href="classes/GatewayTokenData.html" class="tsd-kind-icon">Gateway<wbr>Token<wbr>Data</a>
					</li>
					<li class=" tsd-kind-class">
						<a href="classes/GatewayTokenState.html" class="tsd-kind-icon">Gateway<wbr>Token<wbr>State</a>
					</li>
					<li class=" tsd-kind-class">
						<a href="classes/Revoked.html" class="tsd-kind-icon">Revoked</a>
					</li>
					<li class=" tsd-kind-type-alias">
						<a href="index.html#ProgramAccountResponse" class="tsd-kind-icon">Program<wbr>Account<wbr>Response</a>
					</li>
					<li class=" tsd-kind-function">
						<a href="index.html#addGatekeeper" class="tsd-kind-icon">add<wbr>Gatekeeper</a>
					</li>
					<li class=" tsd-kind-function">
						<a href="index.html#dataToGatewayToken" class="tsd-kind-icon">data<wbr>ToGateway<wbr>Token</a>
					</li>
					<li class=" tsd-kind-function">
						<a href="index.html#findGatewayToken" class="tsd-kind-icon">find<wbr>Gateway<wbr>Token</a>
					</li>
					<li class=" tsd-kind-function">
						<a href="index.html#findGatewayTokens" class="tsd-kind-icon">find<wbr>Gateway<wbr>Tokens</a>
					</li>
					<li class=" tsd-kind-function">
						<a href="index.html#freeze" class="tsd-kind-icon">freeze</a>
					</li>
					<li class=" tsd-kind-function">
						<a href="index.html#gatekeeperExists" class="tsd-kind-icon">gatekeeper<wbr>Exists</a>
					</li>
					<li class=" tsd-kind-function">
						<a href="index.html#getGatekeeperAccountKey" class="tsd-kind-icon">get<wbr>Gatekeeper<wbr>Account<wbr>Key</a>
					</li>
					<li class=" tsd-kind-function">
						<a href="index.html#getGatewayToken" class="tsd-kind-icon">get<wbr>Gateway<wbr>Token</a>
					</li>
					<li class=" tsd-kind-function">
						<a href="index.html#getGatewayTokenKeyForOwner" class="tsd-kind-icon">get<wbr>Gateway<wbr>Token<wbr>Key<wbr>For<wbr>Owner</a>
					</li>
					<li class=" tsd-kind-function">
						<a href="index.html#issueVanilla" class="tsd-kind-icon">issue<wbr>Vanilla</a>
					</li>
					<li class=" tsd-kind-function">
						<a href="index.html#onGatewayTokenChange" class="tsd-kind-icon">on<wbr>Gateway<wbr>Token<wbr>Change</a>
					</li>
					<li class=" tsd-kind-function">
						<a href="index.html#revoke" class="tsd-kind-icon">revoke</a>
					</li>
					<li class=" tsd-kind-function">
						<a href="index.html#revokeGatekeeper" class="tsd-kind-icon">revoke<wbr>Gatekeeper</a>
					</li>
					<li class=" tsd-kind-function">
						<a href="index.html#unfreeze" class="tsd-kind-icon">unfreeze</a>
					</li>
					<li class=" tsd-kind-function">
						<a href="index.html#updateExpiry" class="tsd-kind-icon">update<wbr>Expiry</a>
					</li>
				</ul>
			</nav>
		</div>
	</div>
</div>
<footer class="with-border-bottom">
	<div class="container">
		<h2>Legend</h2>
		<div class="tsd-legend-group">
			<ul class="tsd-legend">
				<li class="tsd-kind-constructor tsd-parent-kind-class"><span class="tsd-kind-icon">Constructor</span></li>
				<li class="tsd-kind-property tsd-parent-kind-class"><span class="tsd-kind-icon">Property</span></li>
				<li class="tsd-kind-method tsd-parent-kind-class"><span class="tsd-kind-icon">Method</span></li>
			</ul>
			<ul class="tsd-legend">
				<li class="tsd-kind-constructor tsd-parent-kind-class tsd-is-inherited"><span class="tsd-kind-icon">Inherited constructor</span></li>
				<li class="tsd-kind-property tsd-parent-kind-class tsd-is-inherited"><span class="tsd-kind-icon">Inherited property</span></li>
				<li class="tsd-kind-method tsd-parent-kind-class tsd-is-inherited"><span class="tsd-kind-icon">Inherited method</span></li>
			</ul>
			<ul class="tsd-legend">
				<li class="tsd-kind-method tsd-parent-kind-class tsd-is-private"><span class="tsd-kind-icon">Private method</span></li>
			</ul>
			<ul class="tsd-legend">
				<li class="tsd-kind-method tsd-parent-kind-class tsd-is-static"><span class="tsd-kind-icon">Static method</span></li>
			</ul>
		</div>
	</div>
</footer>
<div class="container tsd-generator">
	<p>Generated using <a href="https://typedoc.org/" target="_blank">TypeDoc</a></p>
</div>
<div class="overlay"></div>
<script src="assets/js/main.js"></script>
</body>
</html><|MERGE_RESOLUTION|>--- conflicted
+++ resolved
@@ -116,11 +116,7 @@
 					<div class="tsd-signature tsd-kind-icon">Program<wbr>Account<wbr>Response<span class="tsd-signature-symbol">:</span> <span class="tsd-signature-symbol">{ </span>account<span class="tsd-signature-symbol">: </span><span class="tsd-signature-type">AccountInfo</span><span class="tsd-signature-symbol">&lt;</span><span class="tsd-signature-type">Buffer</span><span class="tsd-signature-symbol">&gt;</span><span class="tsd-signature-symbol">; </span>pubkey<span class="tsd-signature-symbol">: </span><span class="tsd-signature-type">PublicKey</span><span class="tsd-signature-symbol"> }</span></div>
 					<aside class="tsd-sources">
 						<ul>
-<<<<<<< HEAD
-							<li>Defined in <a href="https://github.com/identity-com/on-chain-identity-gateway/blob/944bad6/solana/gateway-ts/src/types/index.ts#L41">types/index.ts:41</a></li>
-=======
-							<li>Defined in <a href="https://github.com/identity-com/on-chain-identity-gateway/blob/9d98c24/solana/gateway-ts/src/types/index.ts#L30">types/index.ts:30</a></li>
->>>>>>> 67d64fce
+							<li>Defined in <a href="https://github.com/identity-com/on-chain-identity-gateway/blob/a0360b4/solana/gateway-ts/src/types/index.ts#L41">types/index.ts:41</a></li>
 						</ul>
 					</aside>
 					<div class="tsd-type-declaration">
@@ -148,11 +144,7 @@
 						<li class="tsd-description">
 							<aside class="tsd-sources">
 								<ul>
-<<<<<<< HEAD
-									<li>Defined in <a href="https://github.com/identity-com/on-chain-identity-gateway/blob/944bad6/solana/gateway-ts/src/lib/instruction.ts#L93">lib/instruction.ts:93</a></li>
-=======
-									<li>Defined in <a href="https://github.com/identity-com/on-chain-identity-gateway/blob/9d98c24/solana/gateway-ts/src/lib/instruction.ts#L100">lib/instruction.ts:100</a></li>
->>>>>>> 67d64fce
+									<li>Defined in <a href="https://github.com/identity-com/on-chain-identity-gateway/blob/a0360b4/solana/gateway-ts/src/lib/instruction.ts#L101">lib/instruction.ts:101</a></li>
 								</ul>
 							</aside>
 							<div class="tsd-comment tsd-typography">
@@ -202,7 +194,7 @@
 						<li class="tsd-description">
 							<aside class="tsd-sources">
 								<ul>
-									<li>Defined in <a href="https://github.com/identity-com/on-chain-identity-gateway/blob/944bad6/solana/gateway-ts/src/lib/util.ts#L84">lib/util.ts:84</a></li>
+									<li>Defined in <a href="https://github.com/identity-com/on-chain-identity-gateway/blob/a0360b4/solana/gateway-ts/src/lib/util.ts#L84">lib/util.ts:84</a></li>
 								</ul>
 							</aside>
 							<h4 class="tsd-parameters-title">Parameters</h4>
@@ -228,11 +220,7 @@
 						<li class="tsd-description">
 							<aside class="tsd-sources">
 								<ul>
-<<<<<<< HEAD
-									<li>Defined in <a href="https://github.com/identity-com/on-chain-identity-gateway/blob/944bad6/solana/gateway-ts/src/lib/util.ts#L151">lib/util.ts:151</a></li>
-=======
-									<li>Defined in <a href="https://github.com/identity-com/on-chain-identity-gateway/blob/9d98c24/solana/gateway-ts/src/lib/util.ts#L151">lib/util.ts:151</a></li>
->>>>>>> 67d64fce
+									<li>Defined in <a href="https://github.com/identity-com/on-chain-identity-gateway/blob/a0360b4/solana/gateway-ts/src/lib/util.ts#L151">lib/util.ts:151</a></li>
 								</ul>
 							</aside>
 							<div class="tsd-comment tsd-typography">
@@ -276,11 +264,7 @@
 						<li class="tsd-description">
 							<aside class="tsd-sources">
 								<ul>
-<<<<<<< HEAD
-									<li>Defined in <a href="https://github.com/identity-com/on-chain-identity-gateway/blob/944bad6/solana/gateway-ts/src/lib/util.ts#L106">lib/util.ts:106</a></li>
-=======
-									<li>Defined in <a href="https://github.com/identity-com/on-chain-identity-gateway/blob/9d98c24/solana/gateway-ts/src/lib/util.ts#L106">lib/util.ts:106</a></li>
->>>>>>> 67d64fce
+									<li>Defined in <a href="https://github.com/identity-com/on-chain-identity-gateway/blob/a0360b4/solana/gateway-ts/src/lib/util.ts#L106">lib/util.ts:106</a></li>
 								</ul>
 							</aside>
 							<div class="tsd-comment tsd-typography">
@@ -330,11 +314,7 @@
 						<li class="tsd-description">
 							<aside class="tsd-sources">
 								<ul>
-<<<<<<< HEAD
-									<li>Defined in <a href="https://github.com/identity-com/on-chain-identity-gateway/blob/944bad6/solana/gateway-ts/src/lib/instruction.ts#L198">lib/instruction.ts:198</a></li>
-=======
-									<li>Defined in <a href="https://github.com/identity-com/on-chain-identity-gateway/blob/9d98c24/solana/gateway-ts/src/lib/instruction.ts#L234">lib/instruction.ts:234</a></li>
->>>>>>> 67d64fce
+									<li>Defined in <a href="https://github.com/identity-com/on-chain-identity-gateway/blob/a0360b4/solana/gateway-ts/src/lib/instruction.ts#L235">lib/instruction.ts:235</a></li>
 								</ul>
 							</aside>
 							<div class="tsd-comment tsd-typography">
@@ -378,11 +358,7 @@
 						<li class="tsd-description">
 							<aside class="tsd-sources">
 								<ul>
-<<<<<<< HEAD
-									<li>Defined in <a href="https://github.com/identity-com/on-chain-identity-gateway/blob/944bad6/solana/gateway-ts/src/lib/util.ts#L228">lib/util.ts:228</a></li>
-=======
-									<li>Defined in <a href="https://github.com/identity-com/on-chain-identity-gateway/blob/9d98c24/solana/gateway-ts/src/lib/util.ts#L228">lib/util.ts:228</a></li>
->>>>>>> 67d64fce
+									<li>Defined in <a href="https://github.com/identity-com/on-chain-identity-gateway/blob/a0360b4/solana/gateway-ts/src/lib/util.ts#L228">lib/util.ts:228</a></li>
 								</ul>
 							</aside>
 							<div class="tsd-comment tsd-typography">
@@ -425,11 +401,7 @@
 						<li class="tsd-description">
 							<aside class="tsd-sources">
 								<ul>
-<<<<<<< HEAD
-									<li>Defined in <a href="https://github.com/identity-com/on-chain-identity-gateway/blob/944bad6/solana/gateway-ts/src/lib/util.ts#L21">lib/util.ts:21</a></li>
-=======
-									<li>Defined in <a href="https://github.com/identity-com/on-chain-identity-gateway/blob/9d98c24/solana/gateway-ts/src/lib/util.ts#L21">lib/util.ts:21</a></li>
->>>>>>> 67d64fce
+									<li>Defined in <a href="https://github.com/identity-com/on-chain-identity-gateway/blob/a0360b4/solana/gateway-ts/src/lib/util.ts#L21">lib/util.ts:21</a></li>
 								</ul>
 							</aside>
 							<div class="tsd-comment tsd-typography">
@@ -466,11 +438,7 @@
 						<li class="tsd-description">
 							<aside class="tsd-sources">
 								<ul>
-<<<<<<< HEAD
-									<li>Defined in <a href="https://github.com/identity-com/on-chain-identity-gateway/blob/944bad6/solana/gateway-ts/src/lib/util.ts#L205">lib/util.ts:205</a></li>
-=======
-									<li>Defined in <a href="https://github.com/identity-com/on-chain-identity-gateway/blob/9d98c24/solana/gateway-ts/src/lib/util.ts#L205">lib/util.ts:205</a></li>
->>>>>>> 67d64fce
+									<li>Defined in <a href="https://github.com/identity-com/on-chain-identity-gateway/blob/a0360b4/solana/gateway-ts/src/lib/util.ts#L205">lib/util.ts:205</a></li>
 								</ul>
 							</aside>
 							<div class="tsd-comment tsd-typography">
@@ -507,11 +475,7 @@
 						<li class="tsd-description">
 							<aside class="tsd-sources">
 								<ul>
-<<<<<<< HEAD
-									<li>Defined in <a href="https://github.com/identity-com/on-chain-identity-gateway/blob/944bad6/solana/gateway-ts/src/lib/util.ts#L42">lib/util.ts:42</a></li>
-=======
-									<li>Defined in <a href="https://github.com/identity-com/on-chain-identity-gateway/blob/9d98c24/solana/gateway-ts/src/lib/util.ts#L42">lib/util.ts:42</a></li>
->>>>>>> 67d64fce
+									<li>Defined in <a href="https://github.com/identity-com/on-chain-identity-gateway/blob/a0360b4/solana/gateway-ts/src/lib/util.ts#L42">lib/util.ts:42</a></li>
 								</ul>
 							</aside>
 							<div class="tsd-comment tsd-typography">
@@ -554,11 +518,7 @@
 						<li class="tsd-description">
 							<aside class="tsd-sources">
 								<ul>
-<<<<<<< HEAD
-									<li>Defined in <a href="https://github.com/identity-com/on-chain-identity-gateway/blob/944bad6/solana/gateway-ts/src/lib/instruction.ts#L128">lib/instruction.ts:128</a></li>
-=======
-									<li>Defined in <a href="https://github.com/identity-com/on-chain-identity-gateway/blob/9d98c24/solana/gateway-ts/src/lib/instruction.ts#L164">lib/instruction.ts:164</a></li>
->>>>>>> 67d64fce
+									<li>Defined in <a href="https://github.com/identity-com/on-chain-identity-gateway/blob/a0360b4/solana/gateway-ts/src/lib/instruction.ts#L165">lib/instruction.ts:165</a></li>
 								</ul>
 							</aside>
 							<div class="tsd-comment tsd-typography">
@@ -633,11 +593,7 @@
 						<li class="tsd-description">
 							<aside class="tsd-sources">
 								<ul>
-<<<<<<< HEAD
-									<li>Defined in <a href="https://github.com/identity-com/on-chain-identity-gateway/blob/944bad6/solana/gateway-ts/src/lib/util.ts#L184">lib/util.ts:184</a></li>
-=======
-									<li>Defined in <a href="https://github.com/identity-com/on-chain-identity-gateway/blob/9d98c24/solana/gateway-ts/src/lib/util.ts#L184">lib/util.ts:184</a></li>
->>>>>>> 67d64fce
+									<li>Defined in <a href="https://github.com/identity-com/on-chain-identity-gateway/blob/a0360b4/solana/gateway-ts/src/lib/util.ts#L184">lib/util.ts:184</a></li>
 								</ul>
 							</aside>
 							<div class="tsd-comment tsd-typography">
@@ -704,11 +660,7 @@
 						<li class="tsd-description">
 							<aside class="tsd-sources">
 								<ul>
-<<<<<<< HEAD
-									<li>Defined in <a href="https://github.com/identity-com/on-chain-identity-gateway/blob/944bad6/solana/gateway-ts/src/lib/instruction.ts#L173">lib/instruction.ts:173</a></li>
-=======
-									<li>Defined in <a href="https://github.com/identity-com/on-chain-identity-gateway/blob/9d98c24/solana/gateway-ts/src/lib/instruction.ts#L209">lib/instruction.ts:209</a></li>
->>>>>>> 67d64fce
+									<li>Defined in <a href="https://github.com/identity-com/on-chain-identity-gateway/blob/a0360b4/solana/gateway-ts/src/lib/instruction.ts#L210">lib/instruction.ts:210</a></li>
 								</ul>
 							</aside>
 							<div class="tsd-comment tsd-typography">
@@ -752,7 +704,7 @@
 						<li class="tsd-description">
 							<aside class="tsd-sources">
 								<ul>
-									<li>Defined in <a href="https://github.com/identity-com/on-chain-identity-gateway/blob/9d98c24/solana/gateway-ts/src/lib/instruction.ts#L131">lib/instruction.ts:131</a></li>
+									<li>Defined in <a href="https://github.com/identity-com/on-chain-identity-gateway/blob/a0360b4/solana/gateway-ts/src/lib/instruction.ts#L132">lib/instruction.ts:132</a></li>
 								</ul>
 							</aside>
 							<div class="tsd-comment tsd-typography">
@@ -802,11 +754,7 @@
 						<li class="tsd-description">
 							<aside class="tsd-sources">
 								<ul>
-<<<<<<< HEAD
-									<li>Defined in <a href="https://github.com/identity-com/on-chain-identity-gateway/blob/944bad6/solana/gateway-ts/src/lib/instruction.ts#L223">lib/instruction.ts:223</a></li>
-=======
-									<li>Defined in <a href="https://github.com/identity-com/on-chain-identity-gateway/blob/9d98c24/solana/gateway-ts/src/lib/instruction.ts#L259">lib/instruction.ts:259</a></li>
->>>>>>> 67d64fce
+									<li>Defined in <a href="https://github.com/identity-com/on-chain-identity-gateway/blob/a0360b4/solana/gateway-ts/src/lib/instruction.ts#L260">lib/instruction.ts:260</a></li>
 								</ul>
 							</aside>
 							<div class="tsd-comment tsd-typography">
@@ -850,11 +798,7 @@
 						<li class="tsd-description">
 							<aside class="tsd-sources">
 								<ul>
-<<<<<<< HEAD
-									<li>Defined in <a href="https://github.com/identity-com/on-chain-identity-gateway/blob/944bad6/solana/gateway-ts/src/lib/instruction.ts#L249">lib/instruction.ts:249</a></li>
-=======
-									<li>Defined in <a href="https://github.com/identity-com/on-chain-identity-gateway/blob/9d98c24/solana/gateway-ts/src/lib/instruction.ts#L285">lib/instruction.ts:285</a></li>
->>>>>>> 67d64fce
+									<li>Defined in <a href="https://github.com/identity-com/on-chain-identity-gateway/blob/a0360b4/solana/gateway-ts/src/lib/instruction.ts#L286">lib/instruction.ts:286</a></li>
 								</ul>
 							</aside>
 							<div class="tsd-comment tsd-typography">
