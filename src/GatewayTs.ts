--- conflicted
+++ resolved
@@ -11,58 +11,11 @@
 import { generateTokenId } from './utils/tokenId';
 
 export class GatewayTs {
-<<<<<<< HEAD
   provider: BaseProvider;
-=======
-    provider: BaseProvider;
-    networkId: number;
-    blockGasLimit: BigNumber;
-    defaultGas: number;
-    defaultGasPrice: number;
-    network: string;
-    signer: Signer;
-    gatewayTokenAddresses: string[];
-    contractAddresses: ContractAddresses;
-    gatewayTokenController: GatewayTokenController;
-    gatewayTokens: GatewayTokenItems = {};
-    defaultGatewayToken: string;
-
-    constructor(provider: BaseProvider, signer?: Wallet, options?: { defaultGas?: number; defaultGasPrice?: any; }) {
-        this.defaultGas = options?.defaultGas || 6000000;
-        this.defaultGasPrice = options?.defaultGasPrice || 1000000000000;
-        this.signer = signer;
-
-        this.provider = provider || getDefaultProvider();
-    }
-
-    init = async (defaultGatewayToken?: string) => {
-        let network = await this.provider.getNetwork();
-
-        this.networkId = network.chainId;
-        this.network = NETWORKS[this.networkId];
-        this.contractAddresses = addresses[this.networkId];
-
-        this.gatewayTokenController = new GatewayTokenController(this.signer || this.provider, addresses[this.networkId].gatewayTokenController);
-        gatewayTokenAddresses[this.networkId].map((gatewayToken: GatewayTokenItem) => {
-            let tokenAddress = gatewayToken.address
-            this.gatewayTokens[tokenAddress] = {
-                name : gatewayToken.name,
-                symbol: gatewayToken.symbol,
-                address: gatewayToken.address,
-                tokenInstance: new GatewayToken(this.signer || this.provider, gatewayToken.address),
-            }
-        });
-    }
->>>>>>> 0e50c886
 
   networkId: number;
 
-<<<<<<< HEAD
   blockGasLimit: BigNumber;
-=======
-    addGatekeeper = async (gatekeeper: string, gatewayTokenAddress?: string, options?: {gasPrice: number | BigNumber | GasPriceKey, gasLimit: number | BigNumber, confirmations: number}):Promise<string> => {
-        const gatewayToken = this.getGatewayTokenContract(gatewayTokenAddress);
->>>>>>> 0e50c886
 
   defaultGas: number;
 
@@ -72,41 +25,31 @@
 
   signer: Signer;
 
-<<<<<<< HEAD
   gatewayTokenAddresses: string[];
 
   contractAddresses: ContractAddresses;
 
   gatewayTokenController: GatewayTokenController;
-=======
-        let tx: any;
-		if (options?.confirmations != null && options?.confirmations > 0) {
-			tx = await(await gatewayToken.addGatekeeper(gatekeeper, txParams)).wait(options.confirmations);
-		} else {
-			tx = await gatewayToken.addGatekeeper(gatekeeper, txParams);
-		}
-
-        return (options?.confirmations != null && options?.confirmations > 0) ? tx.transactionHash : tx.hash;
-    }
-
-    removeGatekeeper = async (gatekeeper: string, gatewayTokenAddress?: string, options?: {gasPrice: number | BigNumber | GasPriceKey, gasLimit: number | BigNumber, confirmations: number}):Promise<string> => {
-        const gatewayToken = this.getGatewayTokenContract(gatewayTokenAddress);
->>>>>>> 0e50c886
 
   gatewayTokens: GatewayTokenItems = {};
 
-  constructor(provider: BaseProvider, networkId: number, signer?: Wallet, options?: { defaultGas?: number; defaultGasPrice?: any; }) {
+  defaultGatewayToken: string;
+
+  constructor(provider: BaseProvider,  signer?: Wallet, options?: { defaultGas?: number; defaultGasPrice?: any; }) {
     this.defaultGas = options?.defaultGas || 6000000;
     this.defaultGasPrice = options?.defaultGasPrice || 1000000000000;
-    this.networkId = networkId || 1;
+
+    this.signer = signer;
+
+    this.provider = provider || getDefaultProvider();
+  }
+
+  async init(defaultGatewayToken?: string) {
+    const network = await this.provider.getNetwork();
+
+    this.networkId = network.chainId;
     this.network = NETWORKS[this.networkId];
     this.contractAddresses = addresses[this.networkId];
-    this.signer = signer;
-
-    this.provider = provider || getDefaultProvider();
-    if (!provider && networkId) {
-      this.provider = getDefaultProvider(this.network);
-    }
 
     this.gatewayTokenController = new GatewayTokenController(this.signer || this.provider, addresses[this.networkId].gatewayTokenController);
     gatewayTokenAddresses[this.networkId].forEach((gatewayToken: GatewayTokenItem) => {
@@ -125,10 +68,9 @@
     this.blockGasLimit = block.gasLimit.sub(BigNumber.from(SUBTRACT_GAS_LIMIT));
   }
 
-  async addGatekeeper(gatekeeper: string, gatewayTokenAddress?: string, options?: {gasPrice: number | BigNumber | GasPriceKey, gasLimit: number | BigNumber}):Promise<string> {
-    const gatewayToken = this.getGatewayTokenContract(gatewayTokenAddress);
-
-<<<<<<< HEAD
+  async addGatekeeper(gatekeeper: string, gatewayTokenAddress?: string, options?: {gasPrice: number | BigNumber | GasPriceKey, gasLimit: number | BigNumber, confirmations: number}):Promise<string> {
+    const gatewayToken = this.getGatewayTokenContract(gatewayTokenAddress);
+
     let gasPrice: number | BigNumber;
     let gasLimit: number | BigNumber;
 
@@ -143,35 +85,25 @@
     } else {
       gasLimit = options?.gasLimit;
     }
-=======
-        let tx: any;
-		if (options?.confirmations != null && options?.confirmations > 0) {
-			tx = await(await gatewayToken.removeGatekeeper(gatekeeper, txParams)).wait(options.confirmations);
-		} else {
-			tx = await gatewayToken.removeGatekeeper(gatekeeper, txParams);
-		}
-
-        return (options?.confirmations != null && options?.confirmations > 0) ? tx.transactionHash : tx.hash;
-    }
-    
-    addNetworkAuthority = async (authority: string, gatewayTokenAddress?: string, options?: {gasPrice: number | BigNumber | GasPriceKey, gasLimit: number | BigNumber, confirmations: number}):Promise<string> => {
-        const gatewayToken = this.getGatewayTokenContract(gatewayTokenAddress);
->>>>>>> 0e50c886
-
-    const txParams: TxBase = {
-      gasLimit: gasLimit,
-      gasPrice: BigNumber.from(utils.parseUnits(String(gasPrice), 'gwei') ),
-    };
-
-    const tx = await(await gatewayToken.addGatekeeper(gatekeeper, txParams)).wait();
-
-    return tx.transactionHash;
-  }
-
-  removeGatekeeper = async (gatekeeper: string, gatewayTokenAddress?: string, options?: {gasPrice: number | BigNumber | GasPriceKey, gasLimit: number | BigNumber}):Promise<string> => {
-    const gatewayToken = this.getGatewayTokenContract(gatewayTokenAddress);
-
-<<<<<<< HEAD
+
+    const txParams: TxBase = {
+      gasLimit: gasLimit,
+      gasPrice: BigNumber.from(utils.parseUnits(String(gasPrice), 'gwei') ),
+    };
+
+    let tx: any;
+    if (options?.confirmations !== null && options?.confirmations > 0) {
+      tx = await(await gatewayToken.addGatekeeper(gatekeeper, txParams)).wait(options.confirmations);
+    } else {
+      tx = await gatewayToken.addGatekeeper(gatekeeper, txParams);
+    }
+
+    return (options?.confirmations !== null && options?.confirmations > 0) ? tx.transactionHash : tx.hash;
+  }
+
+  removeGatekeeper = async (gatekeeper: string, gatewayTokenAddress?: string, options?: {gasPrice: number | BigNumber | GasPriceKey, gasLimit: number | BigNumber, confirmations: number}):Promise<string> => {
+    const gatewayToken = this.getGatewayTokenContract(gatewayTokenAddress);
+
     let gasPrice: number | BigNumber;
     let gasLimit: number | BigNumber;
 
@@ -186,36 +118,25 @@
     } else {
       gasLimit = options?.gasLimit;
     }
-=======
-        let tx: any;
-
-		if (options?.confirmations != null && options?.confirmations > 0) {
-			tx = await(await gatewayToken.addNetworkAuthority(authority, txParams)).wait(options.confirmations);
-		} else {
-			tx = await gatewayToken.addNetworkAuthority(authority, txParams);
-		}
-
-        return (options?.confirmations != null && options?.confirmations > 0) ? tx.transactionHash : tx.hash;
-    }
-
-    removeNerworkAuthority = async (authority: string, gatewayTokenAddress?: string, options?: {gasPrice: number | BigNumber | GasPriceKey, gasLimit: number | BigNumber, confirmations: number}):Promise<string> => {
-        const gatewayToken = this.getGatewayTokenContract(gatewayTokenAddress);
->>>>>>> 0e50c886
-
-    const txParams: TxBase = {
-      gasLimit: gasLimit,
-      gasPrice: BigNumber.from(utils.parseUnits(String(gasPrice), 'gwei') ),
-    };
-
-    const tx = await(await gatewayToken.removeGatekeeper(gatekeeper, txParams)).wait();
-
-    return tx.transactionHash;
-  }
-
-  async addNetworkAuthority(authority: string, gatewayTokenAddress?: string, options?: {gasPrice: number | BigNumber | GasPriceKey, gasLimit: number | BigNumber}):Promise<string> {
-    const gatewayToken = this.getGatewayTokenContract(gatewayTokenAddress);
-
-<<<<<<< HEAD
+
+    const txParams: TxBase = {
+      gasLimit: gasLimit,
+      gasPrice: BigNumber.from(utils.parseUnits(String(gasPrice), 'gwei') ),
+    };
+
+    let tx: any;
+    if (options?.confirmations !== null && options?.confirmations > 0) {
+      tx = await(await gatewayToken.removeGatekeeper(gatekeeper, txParams)).wait(options.confirmations);
+    } else {
+      tx = await gatewayToken.removeGatekeeper(gatekeeper, txParams);
+    }
+
+    return (options?.confirmations !== null && options?.confirmations > 0) ? tx.transactionHash : tx.hash;
+  }
+
+  async addNetworkAuthority(authority: string, gatewayTokenAddress?: string, options?: {gasPrice: number | BigNumber | GasPriceKey, gasLimit: number | BigNumber, confirmations: number}):Promise<string> {
+    const gatewayToken = this.getGatewayTokenContract(gatewayTokenAddress);
+
     let gasPrice: number | BigNumber;
     let gasLimit: number | BigNumber;
 
@@ -230,47 +151,26 @@
     } else {
       gasLimit = options?.gasLimit;
     }
-=======
-        let tx: any;
-		if (options?.confirmations != null && options?.confirmations > 0) {
-			tx = await(await gatewayToken.removeNetworkAuthority(authority, txParams)).wait(options.confirmations);
-		} else {
-			tx = await gatewayToken.removeNetworkAuthority(authority, txParams);
-		}
-
-        return (options?.confirmations != null && options?.confirmations > 0) ? tx.transactionHash : tx.hash;
-    }
-
-    issue = async (owner: string, tokenId: number | BigNumber = null, expiration?: number, bitmask: Uint8Array = Uint8Array.from([0]), gatewayTokenAddress?: string, options?: {gasPrice: number | BigNumber | GasPriceKey, gasLimit: number | BigNumber, confirmations: number}):Promise<string> => {
-        const gatewayToken = this.getGatewayTokenContract(gatewayTokenAddress);
->>>>>>> 0e50c886
-
-    const txParams: TxBase = {
-      gasLimit: gasLimit,
-      gasPrice: BigNumber.from(utils.parseUnits(String(gasPrice), 'gwei') ),
-    };
-
-<<<<<<< HEAD
-    const tx = await(await gatewayToken.addNetworkAuthority(authority, txParams)).wait();
-=======
-		if (tokenId == null) {
-			tokenId = generateTokenId(owner, bitmask);
-		}
-
-        if (options?.gasPrice == null) {
-            gasPrice = await estimateGasPrice();
-        } else if (typeof(options?.gasPrice) === "string") {
-            gasPrice = await estimateGasPrice(options?.gasPrice);
-        }
->>>>>>> 0e50c886
-
-    return tx.transactionHash;
-  }
-
-  async removeNetworkAuthority (authority: string, gatewayTokenAddress?: string, options?: {gasPrice: number | BigNumber | GasPriceKey, gasLimit: number | BigNumber}):Promise<string> {
-    const gatewayToken = this.getGatewayTokenContract(gatewayTokenAddress);
-
-<<<<<<< HEAD
+
+    const txParams: TxBase = {
+      gasLimit: gasLimit,
+      gasPrice: BigNumber.from(utils.parseUnits(String(gasPrice), 'gwei') ),
+    };
+
+    let tx: any;
+
+    if (options?.confirmations !== null && options?.confirmations > 0) {
+      tx = await(await gatewayToken.addNetworkAuthority(authority, txParams)).wait(options.confirmations);
+    } else {
+      tx = await gatewayToken.addNetworkAuthority(authority, txParams);
+    }
+
+    return (options?.confirmations !== null && options?.confirmations > 0) ? tx.transactionHash : tx.hash;
+  }
+
+  async removeNetworkAuthority (authority: string, gatewayTokenAddress?: string, options?: {gasPrice: number | BigNumber | GasPriceKey, gasLimit: number | BigNumber, confirmations: number}):Promise<string> {
+    const gatewayToken = this.getGatewayTokenContract(gatewayTokenAddress);
+
     let gasPrice: number | BigNumber;
     let gasLimit: number | BigNumber;
 
@@ -285,37 +185,31 @@
     } else {
       gasLimit = options?.gasLimit;
     }
-=======
-        let tx: any;
-		if (options?.confirmations != null && options?.confirmations > 0) {
-            tx = await(await gatewayToken.mint(owner, tokenId, expiration, txParams)).wait(options.confirmations);
-		} else {
-			tx = await gatewayToken.mint(owner, tokenId, expiration, txParams);
-		}
-
-        return (options?.confirmations != null && options?.confirmations > 0) ? tx.transactionHash : tx.hash;
-    }
-
-    burn = async (tokenId: number | BigNumber, gatewayTokenAddress?: string, options?: {gasPrice: number | BigNumber | GasPriceKey, gasLimit: number | BigNumber, confirmations: number}):Promise<string> => {
-        const gatewayToken = this.getGatewayTokenContract(gatewayTokenAddress);
->>>>>>> 0e50c886
-
-    const txParams: TxBase = {
-      gasLimit: gasLimit,
-      gasPrice: BigNumber.from(utils.parseUnits(String(gasPrice), 'gwei') ),
-    };
-
-    const tx = await(await gatewayToken.removeNetworkAuthority(authority, txParams)).wait();
-
-    return tx.transactionHash;
-  }
-
-  async issue(tokenId: number, owner: string, gatewayTokenAddress?: string, options?: {gasPrice: number | BigNumber | GasPriceKey, gasLimit: number | BigNumber}):Promise<string> {
-    const gatewayToken = this.getGatewayTokenContract(gatewayTokenAddress);
-
-<<<<<<< HEAD
-    let gasPrice: number | BigNumber;
-    let gasLimit: number | BigNumber;
+
+    const txParams: TxBase = {
+      gasLimit: gasLimit,
+      gasPrice: BigNumber.from(utils.parseUnits(String(gasPrice), 'gwei') ),
+    };
+
+    let tx: any;
+    if (options?.confirmations !== null && options?.confirmations > 0) {
+      tx = await(await gatewayToken.removeNetworkAuthority(authority, txParams)).wait(options.confirmations);
+    } else {
+      tx = await gatewayToken.removeNetworkAuthority(authority, txParams);
+    }
+
+    return (options?.confirmations !== null && options?.confirmations > 0) ? tx.transactionHash : tx.hash;
+  }
+
+  async issue(owner: string, tokenId: number | BigNumber = null, expiration?: number, bitmask: Uint8Array = Uint8Array.from([0]), gatewayTokenAddress?: string, options?: {gasPrice: number | BigNumber | GasPriceKey, gasLimit: number | BigNumber, confirmations: number}):Promise<string> {
+    const gatewayToken = this.getGatewayTokenContract(gatewayTokenAddress);
+
+    let gasPrice: number | BigNumber;
+    let gasLimit: number | BigNumber;
+
+    if (tokenId === null) {
+      tokenId = generateTokenId(owner, bitmask);
+    }
 
     if (options?.gasPrice === null) {
       gasPrice = await estimateGasPrice();
@@ -328,39 +222,28 @@
     } else {
       gasLimit = options?.gasLimit;
     }
-=======
-        let tx: any;
-
-		if (options?.confirmations != null && options?.confirmations > 0) {
-			tx = await(await gatewayToken.burn(tokenId, txParams)).wait(options.confirmations);
-		} else {
-			tx = await gatewayToken.burn(tokenId, txParams);
-		}
-
-        return (options?.confirmations != null && options?.confirmations > 0) ? tx.transactionHash : tx.hash;
-    }
-
-    freeze = async (tokenId: number | BigNumber, gatewayTokenAddress?: string, options?: {gasPrice: number | BigNumber | GasPriceKey, gasLimit: number | BigNumber, confirmations: number}):Promise<string> => {
-        const gatewayToken = this.getGatewayTokenContract(gatewayTokenAddress);
->>>>>>> 0e50c886
-
-    const txParams: TxBase = {
-      gasLimit: gasLimit,
-      gasPrice: BigNumber.from(utils.parseUnits(String(gasPrice), 'gwei') ),
-    };
-
-    const tx = await(await gatewayToken.mint(owner, tokenId, txParams)).wait();
-
-    return tx.transactionHash;
-  }
-
-  async burn(tokenId: number, gatewayTokenAddress?: string, options?: {gasPrice: number | BigNumber | GasPriceKey, gasLimit: number | BigNumber}):Promise<string> {
-    const gatewayToken = this.getGatewayTokenContract(gatewayTokenAddress);
-
-    let gasPrice: number | BigNumber;
-    let gasLimit: number | BigNumber;
-
-<<<<<<< HEAD
+
+    const txParams: TxBase = {
+      gasLimit: gasLimit,
+      gasPrice: BigNumber.from(utils.parseUnits(String(gasPrice), 'gwei') ),
+    };
+
+    let tx: any;
+    if (options?.confirmations !== null && options?.confirmations > 0) {
+      tx = await(await gatewayToken.mint(owner, tokenId, expiration, txParams)).wait(options.confirmations);
+    } else {
+      tx = await gatewayToken.mint(owner, tokenId, expiration, txParams);
+    }
+
+    return (options?.confirmations !== null && options?.confirmations > 0) ? tx.transactionHash : tx.hash;
+  }
+
+  async burn(tokenId: number | BigNumber, gatewayTokenAddress?: string, options?: {gasPrice: number | BigNumber | GasPriceKey, gasLimit: number | BigNumber, confirmations: number}):Promise<string> {
+    const gatewayToken = this.getGatewayTokenContract(gatewayTokenAddress);
+
+    let gasPrice: number | BigNumber;
+    let gasLimit: number | BigNumber;
+
     if (options?.gasPrice === null) {
       gasPrice = await estimateGasPrice();
     } else if (typeof(options?.gasPrice) === "string") {
@@ -377,34 +260,24 @@
       gasLimit: gasLimit,
       gasPrice: BigNumber.from(utils.parseUnits(String(gasPrice), 'gwei') ),
     };
-=======
-        let tx: any;
-
-		if (options?.confirmations != null && options?.confirmations > 0) {
-			tx = await(await gatewayToken.freeze(tokenId, txParams)).wait(options.confirmations);
-		} else {
-			tx = await gatewayToken.freeze(tokenId, txParams);
-		}
-
-        return (options?.confirmations != null && options?.confirmations > 0) ? tx.transactionHash : tx.hash;
-    }
-
-    unfreeze = async (tokenId: number | BigNumber, gatewayTokenAddress?: string, options?: {gasPrice: number | BigNumber | GasPriceKey, gasLimit: number | BigNumber, confirmations: number}):Promise<string> => {
-        const gatewayToken = this.getGatewayTokenContract(gatewayTokenAddress);
->>>>>>> 0e50c886
-
-    const tx = await(await gatewayToken.burn(tokenId, txParams)).wait();
-
-    return tx.transactionHash;
-  }
-
-  async freeze(tokenId: number, gatewayTokenAddress?: string, options?: {gasPrice: number | BigNumber | GasPriceKey, gasLimit: number | BigNumber}):Promise<string> {
-    const gatewayToken = this.getGatewayTokenContract(gatewayTokenAddress);
-
-    let gasPrice: number | BigNumber;
-    let gasLimit: number | BigNumber;
-
-<<<<<<< HEAD
+
+    let tx: any;
+
+    if (options?.confirmations !== null && options?.confirmations > 0) {
+      tx = await(await gatewayToken.burn(tokenId, txParams)).wait(options.confirmations);
+    } else {
+      tx = await gatewayToken.burn(tokenId, txParams);
+    }
+
+    return (options?.confirmations !== null && options?.confirmations > 0) ? tx.transactionHash : tx.hash;
+  }
+
+  async freeze(tokenId: number | BigNumber, gatewayTokenAddress?: string, options?: {gasPrice: number | BigNumber | GasPriceKey, gasLimit: number | BigNumber, confirmations: number}):Promise<string> {
+    const gatewayToken = this.getGatewayTokenContract(gatewayTokenAddress);
+
+    let gasPrice: number | BigNumber;
+    let gasLimit: number | BigNumber;
+
     if (options?.gasPrice === null) {
       gasPrice = await estimateGasPrice();
     } else if (typeof(options?.gasPrice) === "string") {
@@ -421,34 +294,24 @@
       gasLimit: gasLimit,
       gasPrice: BigNumber.from(utils.parseUnits(String(gasPrice), 'gwei') ),
     };
-=======
-        let tx: any;
-
-		if (options?.confirmations != null && options?.confirmations > 0) {
-			tx = await(await gatewayToken.unfreeze(tokenId, txParams)).wait(options.confirmations);
-		} else {
-			tx = await gatewayToken.unfreeze(tokenId, txParams);
-		}
-
-        return (options?.confirmations != null && options?.confirmations > 0) ? tx.transactionHash : tx.hash;
-    }
-
-    refresh = async (tokenId: number | BigNumber, expiry: number = 86400 * 14, gatewayTokenAddress?: string, options?: {gasPrice: number | BigNumber | GasPriceKey, gasLimit: number | BigNumber, confirmations: number}):Promise<string> => {
-        const gatewayToken = this.getGatewayTokenContract(gatewayTokenAddress);
->>>>>>> 0e50c886
-
-    const tx = await(await gatewayToken.freeze(tokenId, txParams)).wait();
-
-    return tx.transactionHash;
-  }
-
-  async unfreeze(tokenId: number, gatewayTokenAddress?: string, options?: {gasPrice: number | BigNumber | GasPriceKey, gasLimit: number | BigNumber}):Promise<string> {
-    const gatewayToken = this.getGatewayTokenContract(gatewayTokenAddress);
-
-    let gasPrice: number | BigNumber;
-    let gasLimit: number | BigNumber;
-
-<<<<<<< HEAD
+
+    let tx: any;
+
+    if (options?.confirmations !== null && options?.confirmations > 0) {
+      tx = await(await gatewayToken.freeze(tokenId, txParams)).wait(options.confirmations);
+    } else {
+      tx = await gatewayToken.freeze(tokenId, txParams);
+    }
+
+    return (options?.confirmations !== null && options?.confirmations > 0) ? tx.transactionHash : tx.hash;
+  }
+
+  async unfreeze(tokenId: number | BigNumber, gatewayTokenAddress?: string, options?: {gasPrice: number | BigNumber | GasPriceKey, gasLimit: number | BigNumber, confirmations: number}):Promise<string> {
+    const gatewayToken = this.getGatewayTokenContract(gatewayTokenAddress);
+
+    let gasPrice: number | BigNumber;
+    let gasLimit: number | BigNumber;
+
     if (options?.gasPrice === null) {
       gasPrice = await estimateGasPrice();
     } else if (typeof(options?.gasPrice) === "string") {
@@ -459,69 +322,29 @@
       gasLimit = await gatewayToken.contract.estimateGas.unfreeze(tokenId);
     } else {
       gasLimit = options?.gasLimit;
-=======
-        let tx: any;
-
-		if (options?.confirmations != null && options?.confirmations > 0) {
-			tx = await(await gatewayToken.setExpiration(tokenId, expiry, txParams)).wait(options.confirmations);
-		} else {
-			tx = await gatewayToken.setExpiration(tokenId, expiry, txParams);
-		}
-
-        return (options?.confirmations != null && options?.confirmations > 0) ? tx.transactionHash : tx.hash;
->>>>>>> 0e50c886
-    }
-
-    const txParams: TxBase = {
-      gasLimit: gasLimit,
-      gasPrice: BigNumber.from(utils.parseUnits(String(gasPrice), 'gwei') ),
-    };
-
-<<<<<<< HEAD
-    const tx = await(await gatewayToken.unfreeze(tokenId, txParams)).wait();
-=======
-		if (tokenId) {
-			tx = await gatewayToken.verifyTokenByTokenID(owner, tokenId);
-		} else  {
-			tx = await gatewayToken.verifyToken(owner);
-		}
->>>>>>> 0e50c886
-
-    return tx.transactionHash;
-  }
-
-  async refresh(tokenId: number, expiry: number = 86400 * 14, gatewayTokenAddress?: string, options?: {gasPrice: number | BigNumber | GasPriceKey, gasLimit: number | BigNumber}):Promise<string> {
-    const gatewayToken = this.getGatewayTokenContract(gatewayTokenAddress);
-
-<<<<<<< HEAD
-    let gasPrice: number | BigNumber;
-    let gasLimit: number | BigNumber;
-=======
-    generateTokenId = (address: string, constrains: BytesLike): BigNumber => {
-        return generateTokenId(address, constrains);
-    }
-
-    getDefaultTokenId = async (owner: string, gatewayTokenAddress?: string):Promise<number | BigNumber> => {
-        const gatewayToken = this.getGatewayTokenContract(gatewayTokenAddress);
-        let tokenId: number | BigNumber;
-
-        tokenId = await gatewayToken.getTokenId(owner);
-
-        return tokenId;
-    }
-
-    getTokenState = async (tokenId?: number, gatewayTokenAddress?: string):Promise<boolean> => {
-        const gatewayToken = this.getGatewayTokenContract(gatewayTokenAddress);
-        let tx: any;
-
-        tx = await gatewayToken.getToken(tokenId);
-
-        return tx;
-    }
-
-    blacklist = async (user: string, options?: {gasPrice: number | BigNumber | GasPriceKey, gasLimit: number | BigNumber, confirmations: number}):Promise<string> => {
-        let controller = this.gatewayTokenController;
->>>>>>> 0e50c886
+    }
+
+    const txParams: TxBase = {
+      gasLimit: gasLimit,
+      gasPrice: BigNumber.from(utils.parseUnits(String(gasPrice), 'gwei') ),
+    };
+
+    let tx: any;
+
+    if (options?.confirmations !== null && options?.confirmations > 0) {
+      tx = await(await gatewayToken.unfreeze(tokenId, txParams)).wait(options.confirmations);
+    } else {
+      tx = await gatewayToken.unfreeze(tokenId, txParams);
+    }
+
+    return (options?.confirmations !== null && options?.confirmations > 0) ? tx.transactionHash : tx.hash;
+  }
+
+  async refresh(tokenId: number | BigNumber, expiry: number = 86400 * 14, gatewayTokenAddress?: string, options?: {gasPrice: number | BigNumber | GasPriceKey, gasLimit: number | BigNumber, confirmations: number}):Promise<string> {
+    const gatewayToken = this.getGatewayTokenContract(gatewayTokenAddress);
+
+    let gasPrice: number | BigNumber;
+    let gasLimit: number | BigNumber;
 
     if (options?.gasPrice === null) {
       gasPrice = await estimateGasPrice();
@@ -540,10 +363,15 @@
       gasPrice: BigNumber.from(utils.parseUnits(String(gasPrice), 'gwei') ),
     };
 
-    const tx = await(await gatewayToken.setExpiration(tokenId, expiry, txParams)).wait();
-
-<<<<<<< HEAD
-    return tx.transactionHash;
+    let tx: any;
+
+    if (options?.confirmations !== null && options?.confirmations > 0) {
+      tx = await(await gatewayToken.setExpiration(tokenId, expiry, txParams)).wait(options.confirmations);
+    } else {
+      tx = await gatewayToken.setExpiration(tokenId, expiry, txParams);
+    }
+
+    return (options?.confirmations !== null && options?.confirmations > 0) ? tx.transactionHash : tx.hash;
   }
 
   async verify(owner: string, tokenId?: number, gatewayTokenAddress?: string):Promise<boolean> {
@@ -554,20 +382,31 @@
       result = await gatewayToken.verifyTokenByTokenID(owner, tokenId);
     } else {
       result = await gatewayToken.verifyToken(owner);
-=======
-        let tx: any;
-
-		if (options?.confirmations != null && options?.confirmations > 0) {
-			tx = await(await controller.blacklist(user, txParams)).wait(options.confirmations);
-		} else {
-			tx = await controller.blacklist(user, txParams);
-		}
-
-        return (options?.confirmations != null && options?.confirmations > 0) ? tx.transactionHash : tx.hash;
->>>>>>> 0e50c886
     }
 
     return result[0];
+  }
+
+  async generateTokenId(address: string, constrains: BytesLike): BigNumber {
+    return generateTokenId(address, constrains);
+  }
+
+  async getDefaultTokenId(owner: string, gatewayTokenAddress?: string):Promise<number | BigNumber> {
+    const gatewayToken = this.getGatewayTokenContract(gatewayTokenAddress);
+    let tokenId: number | BigNumber;
+
+    tokenId = await gatewayToken.getTokenId(owner);
+
+    return tokenId;
+  }
+
+  async getTokenState(tokenId?: number, gatewayTokenAddress?: string):Promise<boolean> {
+    const gatewayToken = this.getGatewayTokenContract(gatewayTokenAddress);
+    let tx: any;
+
+    tx = await gatewayToken.getToken(tokenId);
+
+    return tx;
   }
 
   async blacklist(user: string, options?: {gasPrice: number | BigNumber | GasPriceKey, gasLimit: number | BigNumber}):Promise<string> {
@@ -582,30 +421,26 @@
       gasPrice = await estimateGasPrice(options?.gasPrice);
     }
 
-<<<<<<< HEAD
     if (options?.gasPrice === null) {
       gasLimit = await controller.contract.estimateGas.blacklist(user);
     } else {
       gasLimit = options?.gasLimit;
-=======
-    defaultGatewayTokenContract = ():GatewayToken => {
-        if (this.defaultGatewayToken != null) {
-            return this.gatewayTokens[this.defaultGatewayToken].tokenInstance
-        }
-
-        let addr = gatewayTokenAddresses[this.networkId][0].address;
-        return this.gatewayTokens[addr].tokenInstance
->>>>>>> 0e50c886
-    }
-
-    const txParams: TxBase = {
-      gasLimit: gasLimit,
-      gasPrice: BigNumber.from(utils.parseUnits(String(gasPrice), 'gwei') ),
-    };
-
-    const tx = await(await controller.blacklist(user, txParams)).wait();
-
-    return tx.transactionHash;
+    }
+
+    const txParams: TxBase = {
+      gasLimit: gasLimit,
+      gasPrice: BigNumber.from(utils.parseUnits(String(gasPrice), 'gwei') ),
+    };
+
+    let tx: any;
+
+    if (options?.confirmations !== null && options?.confirmations > 0) {
+      tx = await(await controller.blacklist(user, txParams)).wait(options.confirmations);
+    } else {
+      tx = await controller.blacklist(user, txParams);
+    }
+
+    return (options?.confirmations !== null && options?.confirmations > 0) ? tx.transactionHash : tx.hash;
   }
 
   getGatewayTokenContract(gatewayTokenAddress?: string):GatewayToken {
@@ -625,6 +460,10 @@
   }
 
   defaultGatewayTokenContract():GatewayToken {
+    if (this.defaultGatewayToken != null) {
+      return this.gatewayTokens[this.defaultGatewayToken].tokenInstance
+    }
+
     const addr = gatewayTokenAddresses[this.networkId][0].address;
     return this.gatewayTokens[addr].tokenInstance
   }
