{
<<<<<<< HEAD
    "root": true,
    "parser": "@typescript-eslint/parser",
    "plugins": ["@typescript-eslint"],
    "extends": [
      "oclif",
      "oclif-typescript",
      "prettier"
    ],
    "rules": {
      "no-return-await": "warn",
      "eqeqeq": "warn",
      "no-eq-null": "warn",
      "unicorn/filename-case": "off",
      "max-statements-per-line": "warn",
      "no-useless-constructor": "off"
    }
=======
  "root": true,
  "parser": "@typescript-eslint/parser",
  "plugins": ["@typescript-eslint"],
  "extends": [
    "oclif",
    "oclif-typescript",
    "prettier",
    "plugin:@typescript-eslint/recommended-requiring-type-checking"
  ],
  "rules": {
    "@typescript-eslint/no-implicit-any-catch": "error"
  }
>>>>>>> a3c77a0f
}<|MERGE_RESOLUTION|>--- conflicted
+++ resolved
@@ -1,22 +1,4 @@
 {
-<<<<<<< HEAD
-    "root": true,
-    "parser": "@typescript-eslint/parser",
-    "plugins": ["@typescript-eslint"],
-    "extends": [
-      "oclif",
-      "oclif-typescript",
-      "prettier"
-    ],
-    "rules": {
-      "no-return-await": "warn",
-      "eqeqeq": "warn",
-      "no-eq-null": "warn",
-      "unicorn/filename-case": "off",
-      "max-statements-per-line": "warn",
-      "no-useless-constructor": "off"
-    }
-=======
   "root": true,
   "parser": "@typescript-eslint/parser",
   "plugins": ["@typescript-eslint"],
@@ -29,5 +11,4 @@
   "rules": {
     "@typescript-eslint/no-implicit-any-catch": "error"
   }
->>>>>>> a3c77a0f
 }