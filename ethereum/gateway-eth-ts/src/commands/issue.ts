--- conflicted
+++ resolved
@@ -3,17 +3,6 @@
 import { GatewayToken } from "../contracts/GatewayToken";
 import { BaseProvider } from "@ethersproject/providers";
 import {
-<<<<<<< HEAD
-		privateKeyFlag,
-		gatewayTokenAddressFlag,
-		networkFlag,
-		gasPriceFeeFlag,
-		confirmationsFlag,
-		forwardTransactionFlag,
-		generateTokenIdFlag,
-		bitmaskFlag,
-		tokenIdFlag,
-=======
   privateKeyFlag,
   gatewayTokenAddressFlag,
   networkFlag,
@@ -22,7 +11,7 @@
   generateTokenIdFlag,
   bitmaskFlag,
   tokenIdFlag,
->>>>>>> a3c77a0f
+  forwardTransactionFlag,
 } from "../utils/flags";
 import { TxBase, TxOptions } from "../utils/tx";
 import { mnemonicSigner, privateKeySigner } from "../utils/signer";
@@ -38,47 +27,47 @@
   static examples = [
     `$ gateway issue 0x893F4Be53274353CD3379C87C8fd1cb4f8458F94 -i <TokenID>
 		`,
-<<<<<<< HEAD
-	];
+  ];
 
-	static flags = {
-		help: flags.help({ char: "h" }),
-		privateKey: privateKeyFlag(),
-		gatewayTokenAddress: gatewayTokenAddressFlag(),
-		network: networkFlag(),
-		gasPriceFee: gasPriceFeeFlag(),
-		confirmations: confirmationsFlag(),
-		generateTokenId: generateTokenIdFlag,
-		bitmask: bitmaskFlag(),
-		tokenID: tokenIdFlag(),
-		forwardTransaction: forwardTransactionFlag,
-	};
+  static flags = {
+    help: Flags.help({ char: "h" }),
+    privateKey: privateKeyFlag(),
+    gatewayTokenAddress: gatewayTokenAddressFlag(),
+    network: networkFlag(),
+    gasPriceFee: gasPriceFeeFlag(),
+    confirmations: confirmationsFlag(),
+    generateTokenId: generateTokenIdFlag,
+    bitmask: bitmaskFlag(),
+    tokenID: tokenIdFlag(),
+	forwardTransaction: forwardTransactionFlag,
+  };
 
-	static args = [
-		{
-			name: "address",
-			required: true,
-			description: "Owner ethereum address to tokenID for",
-			parse: (input: string) => utils.isAddress(input) ? input : null,
-		},
-		{
-			name: "expiration",
-			required: false,
-			description: "Expiration timestamp for newly issued token",
-			parse: (input: any) => BigNumber.from(input),
-			default: 0,
-		},
-		{
-			name: "constrains",
-			required: false,
-			description: "Constrains to generate tokenId",
-			parse: (input: any) => BigNumber.from(input),
-			default: BigNumber.from("0"),
-		}
-	];
+  static args = [
+    {
+      name: "address",
+      required: true,
+      description: "Owner ethereum address to tokenID for",
+      parse: async (input: string): Promise<string> =>
+        utils.isAddress(input) ? input : null,
+    },
+    {
+      name: "expiration",
+      required: false,
+      description: "Expiration timestamp for newly issued token",
+      parse: async (input: any): Promise<BigNumber> => BigNumber.from(input),
+      default: 0,
+    },
+    {
+      name: "constrains",
+      required: false,
+      description: "Constrains to generate tokenId",
+      parse: async (input: any): Promise<BigNumber> => BigNumber.from(input),
+      default: BigNumber.from("0"),
+    },
+  ];
 
-	async run() {
-		const { args, flags } = this.parse(IssueToken);
+  async run(): Promise<void> {
+    const { args, flags } = await this.parse(IssueToken);
 
 		const pk = flags.privateKey;
 		const provider:BaseProvider = flags.network;
@@ -106,8 +95,7 @@
 			tokenID = generateId(ownerAddress, constrains);
 		}
 
-
-		const gasPrice = await flags.gasPriceFee;
+		const gasPrice = flags.gasPriceFee;
 		let gasLimit: BigNumber 
 		
 		if (expiration.gt(0)) {
@@ -123,7 +111,6 @@
 			forwardTransaction,
 		};
 
-		
 		const gateway = new GatewayETH(provider, signer);
 		await gateway.init();
 		const sendableTransaction = await gateway.issue(
@@ -154,116 +141,4 @@
 			);
 		}
 	}
-=======
-  ];
-
-  static flags = {
-    help: Flags.help({ char: "h" }),
-    privateKey: privateKeyFlag(),
-    gatewayTokenAddress: gatewayTokenAddressFlag(),
-    network: networkFlag(),
-    gasPriceFee: gasPriceFeeFlag(),
-    confirmations: confirmationsFlag(),
-    generateTokenId: generateTokenIdFlag,
-    bitmask: bitmaskFlag(),
-    tokenID: tokenIdFlag(),
-  };
-
-  static args = [
-    {
-      name: "address",
-      required: true,
-      description: "Owner ethereum address to tokenID for",
-      parse: async (input: string): Promise<string> =>
-        utils.isAddress(input) ? input : null,
-    },
-    {
-      name: "expiration",
-      required: false,
-      description: "Expiration timestamp for newly issued token",
-      parse: async (input: any): Promise<BigNumber> => BigNumber.from(input),
-      default: 0,
-    },
-    {
-      name: "constrains",
-      required: false,
-      description: "Constrains to generate tokenId",
-      parse: async (input: any): Promise<BigNumber> => BigNumber.from(input),
-      default: BigNumber.from("0"),
-    },
-  ];
-
-  async run(): Promise<void> {
-    const { args, flags } = await this.parse(IssueToken);
-
-    const pk = flags.privateKey;
-    const provider: BaseProvider = flags.network;
-    const confirmations = flags.confirmations;
-
-    const signer: Wallet = utils.isValidMnemonic(pk)
-      ? mnemonicSigner(pk, provider)
-      : privateKeySigner(pk, provider);
-
-    let tokenID: BigNumber = flags.tokenID;
-    const generateTokenId: boolean = flags.generateTokenId;
-    const bitmask: BigNumber = flags.bitmask;
-    const ownerAddress: string = args.address;
-    let expiration: BigNumber = args.expiration;
-    const constrains: BigNumber = args.constrains;
-    const gatewayTokenAddress: string = flags.gatewayTokenAddress;
-
-    const gatewayToken = new GatewayToken(signer, gatewayTokenAddress);
-
-    if (generateTokenId && tokenID === null) {
-      tokenID = generateId(ownerAddress, constrains);
-    }
-
-    const gasPrice = await flags.gasPriceFee;
-
-    if (expiration.gt(0)) {
-      expiration = getExpirationTime(expiration);
-    }
-
-    const gasLimit: BigNumber = await gatewayToken.contract.estimateGas.mint(
-      ownerAddress,
-      tokenID,
-      expiration,
-      bitmask
-    );
-
-    const txParams: TxBase = {
-      gasLimit: gasLimit,
-      gasPrice: BigNumber.from(utils.parseUnits(String(gasPrice), "gwei")),
-    };
-
-    this.log(`Issuing new token with TokenID:
-			${tokenID} 
-			for owner ${ownerAddress}
-			on GatewayToken ${gatewayTokenAddress} contract`);
-
-    const tx: any = await (confirmations > 0
-      ? (
-          await gatewayToken.mint(
-            ownerAddress,
-            tokenID,
-            expiration,
-            bitmask,
-            txParams
-          )
-        ).wait(confirmations)
-      : gatewayToken.mint(
-          ownerAddress,
-          tokenID,
-          expiration,
-          bitmask,
-          txParams
-        ));
-
-    this.log(
-      `Issued new token with TokenID: ${tokenID} to ${ownerAddress} TxHash: ${
-        confirmations > 0 ? tx.transactionHash : tx.hash
-      }`
-    );
-  }
->>>>>>> a3c77a0f
 }