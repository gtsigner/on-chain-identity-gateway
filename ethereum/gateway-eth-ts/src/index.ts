--- conflicted
+++ resolved
@@ -3,12 +3,8 @@
 // export { run } from "@oclif/command";
 import { BaseProvider } from "@ethersproject/providers";
 export { GasPriceKey } from "./utils/gas";
-<<<<<<< HEAD
-export { TokenData, SendableTransaction, SentTransaction } from './utils/types';
-export { DEFAULT_GATEWAY_TOKEN } from './utils/constants';
-=======
-export { TokenData } from "./utils/types";
->>>>>>> a3c77a0f
+export { TokenData, SendableTransaction, SentTransaction } from "./utils/types";
+export { DEFAULT_GATEWAY_TOKEN } from "./utils/constants";
 
 export class GatewayETH extends GatewayTs {
   utils: any;
