--- conflicted
+++ resolved
@@ -1,12 +1,12 @@
-import { BigNumber, PopulatedTransaction, Wallet } from 'ethers';
-import { BaseProvider } from '@ethersproject/providers';
+import { BigNumber, PopulatedTransaction, Wallet } from "ethers";
+import { BaseProvider } from "@ethersproject/providers";
 
 import { ethTransaction, populateTx, TxOptions } from "./utils/tx";
-import { getExpirationTime } from './utils/time';
-import { toBytes32 } from './utils/string';
-import { GatewayTsBase } from './GatewayTsBase';
-import { SendableTransaction } from './utils/types';
-import { signMetaTxRequest } from './utils/signer';
+import { getExpirationTime } from "./utils/time";
+import { toBytes32 } from "./utils/string";
+import { GatewayTsBase } from "./GatewayTsBase";
+import { SendableTransaction } from "./utils/types";
+import { signMetaTxRequest } from "./utils/signer";
 
 export class GatewayTs extends GatewayTsBase {
   constructor(
@@ -70,18 +70,6 @@
 
   // eslint-disable-next-line max-params
   async issue(
-<<<<<<< HEAD
-    owner: string, 
-    tokenId: number | BigNumber = null, 
-    expiration: number | BigNumber = 0, 
-    bitmask: BigNumber = BigNumber.from('0'), 
-    constrains: BigNumber = BigNumber.from('0'), 
-    gatewayTokenAddress?: string, 
-    options?: TxOptions): Promise<SendableTransaction> {
-    
-    const gatewayTokenContract = this.getGatewayTokenContract(gatewayTokenAddress);
-    const { contract } = gatewayTokenContract;
-=======
     owner: string,
     // eslint-disable-next-line default-param-last
     tokenId: number | BigNumber = null,
@@ -93,82 +81,191 @@
     constrains: BigNumber = BigNumber.from("0"),
     gatewayTokenAddress?: string,
     options?: TxOptions
-  ): Promise<string> {
-    const gatewayToken = this.getGatewayTokenContract(gatewayTokenAddress);
->>>>>>> 645b35a6
+  ): Promise<SendableTransaction> {
+    const gatewayTokenContract =
+      this.getGatewayTokenContract(gatewayTokenAddress);
+    const { contract } = gatewayTokenContract;
 
     if (tokenId === null) {
-      tokenId = await this.generateTokenId(owner, constrains, gatewayTokenContract);
+      tokenId = await this.generateTokenId(
+        owner,
+        constrains,
+        gatewayTokenContract
+      );
     }
 
     if (expiration > 0) {
       expiration = getExpirationTime(expiration);
     }
 
-    const gatewayTxRequest = await populateTx(contract, 'mint', [owner, tokenId, expiration, bitmask], options);
-    const txRequest = await this.wrapTxIfForwarded(gatewayTxRequest, contract.address, options);
-    return new SendableTransaction(contract, txRequest, options);
-  }
-
-  async revoke(tokenId: number | BigNumber, gatewayTokenAddress?: string, options?: TxOptions): Promise<SendableTransaction> {
-    const { contract } = this.getGatewayTokenContract(gatewayTokenAddress);
-    const gatewayTxRequest = await populateTx(contract, 'revoke', [tokenId], options);
-    const txRequest = await this.wrapTxIfForwarded(gatewayTxRequest, contract.address, options);
-
-    return new SendableTransaction(contract, txRequest, options);
-  }
-
-  async burn(tokenId: number | BigNumber, gatewayTokenAddress?: string, options?: TxOptions): Promise<SendableTransaction> {
-    const { contract } = this.getGatewayTokenContract(gatewayTokenAddress);
-    const gatewayTxRequest = await populateTx(contract, 'burn', [tokenId], options);
-    const txRequest = await this.wrapTxIfForwarded(gatewayTxRequest, contract.address, options);
-
-    return new SendableTransaction(contract, txRequest, options);
-  }
-
-  async freeze(tokenId: number | BigNumber, gatewayTokenAddress?: string, options?: TxOptions): Promise<SendableTransaction> {
-    const { contract } = this.getGatewayTokenContract(gatewayTokenAddress);
-    const gatewayTxRequest = await populateTx(contract, 'freeze', [tokenId], options);
-    const txRequest = await this.wrapTxIfForwarded(gatewayTxRequest, contract.address, options);
-
-    return new SendableTransaction(contract, txRequest, options);
-  }
-
-  async unfreeze(tokenId: number | BigNumber, gatewayTokenAddress?: string, options?: TxOptions): Promise<SendableTransaction> {
-    const { contract } = this.getGatewayTokenContract(gatewayTokenAddress);
-    const gatewayTxRequest = await populateTx(contract, 'unfreeze', [tokenId], options);
-    const txRequest = await this.wrapTxIfForwarded(gatewayTxRequest, contract.address, options);
-
-    return new SendableTransaction(contract, txRequest, options);
-  }
-
-  async refresh(tokenId: number | BigNumber, expiry?: number, gatewayTokenAddress?: string, options?: TxOptions): Promise<SendableTransaction> {
+    const gatewayTxRequest = await populateTx(
+      contract,
+      "mint",
+      [owner, tokenId, expiration, bitmask],
+      options
+    );
+    const txRequest = await this.wrapTxIfForwarded(
+      gatewayTxRequest,
+      contract.address,
+      options
+    );
+    return new SendableTransaction(contract, txRequest, options);
+  }
+
+  async revoke(
+    tokenId: number | BigNumber,
+    gatewayTokenAddress?: string,
+    options?: TxOptions
+  ): Promise<SendableTransaction> {
+    const { contract } = this.getGatewayTokenContract(gatewayTokenAddress);
+    const gatewayTxRequest = await populateTx(
+      contract,
+      "revoke",
+      [tokenId],
+      options
+    );
+    const txRequest = await this.wrapTxIfForwarded(
+      gatewayTxRequest,
+      contract.address,
+      options
+    );
+
+    return new SendableTransaction(contract, txRequest, options);
+  }
+
+  async burn(
+    tokenId: number | BigNumber,
+    gatewayTokenAddress?: string,
+    options?: TxOptions
+  ): Promise<SendableTransaction> {
+    const { contract } = this.getGatewayTokenContract(gatewayTokenAddress);
+    const gatewayTxRequest = await populateTx(
+      contract,
+      "burn",
+      [tokenId],
+      options
+    );
+    const txRequest = await this.wrapTxIfForwarded(
+      gatewayTxRequest,
+      contract.address,
+      options
+    );
+
+    return new SendableTransaction(contract, txRequest, options);
+  }
+
+  async freeze(
+    tokenId: number | BigNumber,
+    gatewayTokenAddress?: string,
+    options?: TxOptions
+  ): Promise<SendableTransaction> {
+    const { contract } = this.getGatewayTokenContract(gatewayTokenAddress);
+    const gatewayTxRequest = await populateTx(
+      contract,
+      "freeze",
+      [tokenId],
+      options
+    );
+    const txRequest = await this.wrapTxIfForwarded(
+      gatewayTxRequest,
+      contract.address,
+      options
+    );
+
+    return new SendableTransaction(contract, txRequest, options);
+  }
+
+  async unfreeze(
+    tokenId: number | BigNumber,
+    gatewayTokenAddress?: string,
+    options?: TxOptions
+  ): Promise<SendableTransaction> {
+    const { contract } = this.getGatewayTokenContract(gatewayTokenAddress);
+    const gatewayTxRequest = await populateTx(
+      contract,
+      "unfreeze",
+      [tokenId],
+      options
+    );
+    const txRequest = await this.wrapTxIfForwarded(
+      gatewayTxRequest,
+      contract.address,
+      options
+    );
+
+    return new SendableTransaction(contract, txRequest, options);
+  }
+
+  async refresh(
+    tokenId: number | BigNumber,
+    expiry?: number,
+    gatewayTokenAddress?: string,
+    options?: TxOptions
+  ): Promise<SendableTransaction> {
     const { contract } = this.getGatewayTokenContract(gatewayTokenAddress);
     const expirationDate = getExpirationTime(expiry);
-    const gatewayTxRequest = await populateTx(contract, 'refresh', [tokenId, expirationDate], options);
-    const txRequest = await this.wrapTxIfForwarded(gatewayTxRequest, contract.address, options);
-
-    return new SendableTransaction(contract, txRequest, options);
-  }
-
-  async blacklist(user: string, options?: TxOptions): Promise<SendableTransaction> {
+    const gatewayTxRequest = await populateTx(
+      contract,
+      "refresh",
+      [tokenId, expirationDate],
+      options
+    );
+    const txRequest = await this.wrapTxIfForwarded(
+      gatewayTxRequest,
+      contract.address,
+      options
+    );
+
+    return new SendableTransaction(contract, txRequest, options);
+  }
+
+  async blacklist(
+    user: string,
+    options?: TxOptions
+  ): Promise<SendableTransaction> {
     const { contract } = this.gatewayTokenController;
-    const gatewayTxRequest = await populateTx(contract, 'blacklist', [user], options);
-    const txRequest = await this.wrapTxIfForwarded(gatewayTxRequest, contract.address, options);
-
-    return new SendableTransaction(contract, txRequest, options);
-  }
-
-  async addFlag(flag: string, index: number | BigNumber, options?: TxOptions): Promise<SendableTransaction> {
+    const gatewayTxRequest = await populateTx(
+      contract,
+      "blacklist",
+      [user],
+      options
+    );
+    const txRequest = await this.wrapTxIfForwarded(
+      gatewayTxRequest,
+      contract.address,
+      options
+    );
+
+    return new SendableTransaction(contract, txRequest, options);
+  }
+
+  async addFlag(
+    flag: string,
+    index: number | BigNumber,
+    options?: TxOptions
+  ): Promise<SendableTransaction> {
     const { contract } = this.flagsStorage;
     const bytes32 = toBytes32(flag);
-    const gatewayTxRequest = await populateTx(contract, 'addFlag', [bytes32, index], options);
-    const txRequest = await this.wrapTxIfForwarded(gatewayTxRequest, contract.address, options);
-
-    return new SendableTransaction(contract, txRequest, options);
-  }
-
-  async addFlags(flags: string[], indexes: number[] | BigNumber[], options?: TxOptions): Promise<SendableTransaction> {
+    const gatewayTxRequest = await populateTx(
+      contract,
+      "addFlag",
+      [bytes32, index],
+      options
+    );
+    const txRequest = await this.wrapTxIfForwarded(
+      gatewayTxRequest,
+      contract.address,
+      options
+    );
+
+    return new SendableTransaction(contract, txRequest, options);
+  }
+
+  async addFlags(
+    flags: string[],
+    indexes: number[] | BigNumber[],
+    options?: TxOptions
+  ): Promise<SendableTransaction> {
     const { contract } = this.flagsStorage;
 
     let bytes32Array: string[];
@@ -178,23 +275,47 @@
       bytes32Array.push(bytes32);
     }
 
-    const gatewayTxRequest = await populateTx(contract, 'addFlags', [bytes32Array, indexes], options);
-    const txRequest = await this.wrapTxIfForwarded(gatewayTxRequest, contract.address, options);
-
-    return new SendableTransaction(contract, txRequest, options);
-  }
-
-  async removeFlag(flag: string, options?: TxOptions): Promise<SendableTransaction> {
+    const gatewayTxRequest = await populateTx(
+      contract,
+      "addFlags",
+      [bytes32Array, indexes],
+      options
+    );
+    const txRequest = await this.wrapTxIfForwarded(
+      gatewayTxRequest,
+      contract.address,
+      options
+    );
+
+    return new SendableTransaction(contract, txRequest, options);
+  }
+
+  async removeFlag(
+    flag: string,
+    options?: TxOptions
+  ): Promise<SendableTransaction> {
     const { contract } = this.flagsStorage;
 
     const bytes32 = toBytes32(flag);
-    const gatewayTxRequest = await populateTx(contract, 'removeFlag', [bytes32], options);
-    const txRequest = await this.wrapTxIfForwarded(gatewayTxRequest, contract.address, options);
-
-    return new SendableTransaction(contract, txRequest, options);
-  }
-
-  async removeFlags(flags: string[], options?: TxOptions): Promise<SendableTransaction> {
+    const gatewayTxRequest = await populateTx(
+      contract,
+      "removeFlag",
+      [bytes32],
+      options
+    );
+    const txRequest = await this.wrapTxIfForwarded(
+      gatewayTxRequest,
+      contract.address,
+      options
+    );
+
+    return new SendableTransaction(contract, txRequest, options);
+  }
+
+  async removeFlags(
+    flags: string[],
+    options?: TxOptions
+  ): Promise<SendableTransaction> {
     const { contract } = this.flagsStorage;
 
     let bytes32Array: string[];
@@ -203,94 +324,238 @@
       const bytes32 = toBytes32(flag);
       bytes32Array.push(bytes32);
     }
-    
-    const gatewayTxRequest = await populateTx(contract, 'removeFlags', [bytes32Array], options);
-    const txRequest = await this.wrapTxIfForwarded(gatewayTxRequest, contract.address, options);
-
-    return new SendableTransaction(contract, txRequest, options);
-  }
-
-  async updateDAOManagerAtFlagsStorage(controller: string, options?: TxOptions): Promise<SendableTransaction> {
+
+    const gatewayTxRequest = await populateTx(
+      contract,
+      "removeFlags",
+      [bytes32Array],
+      options
+    );
+    const txRequest = await this.wrapTxIfForwarded(
+      gatewayTxRequest,
+      contract.address,
+      options
+    );
+
+    return new SendableTransaction(contract, txRequest, options);
+  }
+
+  async updateDAOManagerAtFlagsStorage(
+    controller: string,
+    options?: TxOptions
+  ): Promise<SendableTransaction> {
     const { contract } = this.flagsStorage;
 
-    const gatewayTxRequest = await populateTx(contract, 'updateDAOManager', [controller], options);
-    const txRequest = await this.wrapTxIfForwarded(gatewayTxRequest, contract.address, options);
-    return new SendableTransaction(contract, txRequest, options);
-  }
-
-  async setBitmask(tokenId: number | BigNumber, bitmask: number | BigNumber, gatewayTokenAddress?: string, options?: TxOptions): Promise<SendableTransaction> {
-    const { contract } = this.getGatewayTokenContract(gatewayTokenAddress);
-    const gatewayTxRequest = await populateTx(contract, 'setBitmask', [tokenId, bitmask], options);
-    const txRequest = await this.wrapTxIfForwarded(gatewayTxRequest, contract.address, options);
-
-    return new SendableTransaction(contract, txRequest, options);
-  }
-
-  async addBitmask(tokenId: number | BigNumber, bitmask: number | BigNumber, gatewayTokenAddress?: string, options?: TxOptions): Promise<SendableTransaction> {
-    const { contract } = this.getGatewayTokenContract(gatewayTokenAddress);
-    const gatewayTxRequest = await populateTx(contract, 'addBitmask', [tokenId, bitmask], options);
-    const txRequest = await this.wrapTxIfForwarded(gatewayTxRequest, contract.address, options);
-
-    return new SendableTransaction(contract, txRequest, options);
-  }
-
-  async addBit(tokenId: number | BigNumber, index: number | BigNumber, gatewayTokenAddress?: string, options?: TxOptions): Promise<SendableTransaction> {
-    const { contract } = this.getGatewayTokenContract(gatewayTokenAddress);
-    const gatewayTxRequest = await populateTx(contract, 'addBit', [tokenId, index], options);
-    const txRequest = await this.wrapTxIfForwarded(gatewayTxRequest, contract.address, options);
-
-    return new SendableTransaction(contract, txRequest, options);
-  }
-
-  async removeBitmask(tokenId: number | BigNumber, bitmask: number | BigNumber, gatewayTokenAddress?: string, options?: TxOptions): Promise<SendableTransaction> {
-    const { contract } = this.getGatewayTokenContract(gatewayTokenAddress);
-    const gatewayTxRequest = await populateTx(contract, 'removeBitmask', [tokenId, bitmask], options);
-    const txRequest = await this.wrapTxIfForwarded(gatewayTxRequest, contract.address, options);
-
-    return new SendableTransaction(contract, txRequest, options);
-  }
-
-  async removeBit(tokenId: number | BigNumber, index: number | BigNumber, gatewayTokenAddress?: string, options?: TxOptions): Promise<SendableTransaction> {
-    const { contract } = this.getGatewayTokenContract(gatewayTokenAddress);
-    const gatewayTxRequest = await populateTx(contract, 'removeBit', [tokenId, index], options);
-    const txRequest = await this.wrapTxIfForwarded(gatewayTxRequest, contract.address, options);
-
-    return new SendableTransaction(contract, txRequest, options);
-  }
-
-  async removeUnsupportedBits(tokenId: number | BigNumber, gatewayTokenAddress?: string, options?: TxOptions): Promise<SendableTransaction> {
-    const { contract } = this.getGatewayTokenContract(gatewayTokenAddress);
-    const gatewayTxRequest = await populateTx(contract, 'removeUnsupportedBits', [tokenId], options);
-    const txRequest = await this.wrapTxIfForwarded(gatewayTxRequest, contract.address, options);
-
-    return new SendableTransaction(contract, txRequest, options);
-  }
-
-  async clearBitmask(tokenId: number | BigNumber, gatewayTokenAddress?: string, options?: TxOptions): Promise<SendableTransaction> {
-    const { contract } = this.getGatewayTokenContract(gatewayTokenAddress);
-    const gatewayTxRequest = await populateTx(contract, 'clearBitmask', [tokenId], options);
-    const txRequest = await this.wrapTxIfForwarded(gatewayTxRequest, contract.address, options);
-
-    return new SendableTransaction(contract, txRequest, options);
-  }
-
-  async checkAnyHighRiskBits(tokenId: number | BigNumber, highRiskBitmask: number | BigNumber, gatewayTokenAddress?: string, options?: TxOptions): Promise<SendableTransaction> {
-    const { contract } = this.getGatewayTokenContract(gatewayTokenAddress);
-    const gatewayTxRequest = await populateTx(contract, 'anyHighRiskBits', [tokenId, highRiskBitmask], options);
-    const txRequest = await this.wrapTxIfForwarded(gatewayTxRequest, contract.address, options);
-
-    return new SendableTransaction(contract, txRequest, options);
-  }
-
-  private async wrapTxIfForwarded(tx: PopulatedTransaction, contractAddress: string, options?: TxOptions): Promise<PopulatedTransaction> {
+    const gatewayTxRequest = await populateTx(
+      contract,
+      "updateDAOManager",
+      [controller],
+      options
+    );
+    const txRequest = await this.wrapTxIfForwarded(
+      gatewayTxRequest,
+      contract.address,
+      options
+    );
+    return new SendableTransaction(contract, txRequest, options);
+  }
+
+  async setBitmask(
+    tokenId: number | BigNumber,
+    bitmask: number | BigNumber,
+    gatewayTokenAddress?: string,
+    options?: TxOptions
+  ): Promise<SendableTransaction> {
+    const { contract } = this.getGatewayTokenContract(gatewayTokenAddress);
+    const gatewayTxRequest = await populateTx(
+      contract,
+      "setBitmask",
+      [tokenId, bitmask],
+      options
+    );
+    const txRequest = await this.wrapTxIfForwarded(
+      gatewayTxRequest,
+      contract.address,
+      options
+    );
+
+    return new SendableTransaction(contract, txRequest, options);
+  }
+
+  async addBitmask(
+    tokenId: number | BigNumber,
+    bitmask: number | BigNumber,
+    gatewayTokenAddress?: string,
+    options?: TxOptions
+  ): Promise<SendableTransaction> {
+    const { contract } = this.getGatewayTokenContract(gatewayTokenAddress);
+    const gatewayTxRequest = await populateTx(
+      contract,
+      "addBitmask",
+      [tokenId, bitmask],
+      options
+    );
+    const txRequest = await this.wrapTxIfForwarded(
+      gatewayTxRequest,
+      contract.address,
+      options
+    );
+
+    return new SendableTransaction(contract, txRequest, options);
+  }
+
+  async addBit(
+    tokenId: number | BigNumber,
+    index: number | BigNumber,
+    gatewayTokenAddress?: string,
+    options?: TxOptions
+  ): Promise<SendableTransaction> {
+    const { contract } = this.getGatewayTokenContract(gatewayTokenAddress);
+    const gatewayTxRequest = await populateTx(
+      contract,
+      "addBit",
+      [tokenId, index],
+      options
+    );
+    const txRequest = await this.wrapTxIfForwarded(
+      gatewayTxRequest,
+      contract.address,
+      options
+    );
+
+    return new SendableTransaction(contract, txRequest, options);
+  }
+
+  async removeBitmask(
+    tokenId: number | BigNumber,
+    bitmask: number | BigNumber,
+    gatewayTokenAddress?: string,
+    options?: TxOptions
+  ): Promise<SendableTransaction> {
+    const { contract } = this.getGatewayTokenContract(gatewayTokenAddress);
+    const gatewayTxRequest = await populateTx(
+      contract,
+      "removeBitmask",
+      [tokenId, bitmask],
+      options
+    );
+    const txRequest = await this.wrapTxIfForwarded(
+      gatewayTxRequest,
+      contract.address,
+      options
+    );
+
+    return new SendableTransaction(contract, txRequest, options);
+  }
+
+  async removeBit(
+    tokenId: number | BigNumber,
+    index: number | BigNumber,
+    gatewayTokenAddress?: string,
+    options?: TxOptions
+  ): Promise<SendableTransaction> {
+    const { contract } = this.getGatewayTokenContract(gatewayTokenAddress);
+    const gatewayTxRequest = await populateTx(
+      contract,
+      "removeBit",
+      [tokenId, index],
+      options
+    );
+    const txRequest = await this.wrapTxIfForwarded(
+      gatewayTxRequest,
+      contract.address,
+      options
+    );
+
+    return new SendableTransaction(contract, txRequest, options);
+  }
+
+  async removeUnsupportedBits(
+    tokenId: number | BigNumber,
+    gatewayTokenAddress?: string,
+    options?: TxOptions
+  ): Promise<SendableTransaction> {
+    const { contract } = this.getGatewayTokenContract(gatewayTokenAddress);
+    const gatewayTxRequest = await populateTx(
+      contract,
+      "removeUnsupportedBits",
+      [tokenId],
+      options
+    );
+    const txRequest = await this.wrapTxIfForwarded(
+      gatewayTxRequest,
+      contract.address,
+      options
+    );
+
+    return new SendableTransaction(contract, txRequest, options);
+  }
+
+  async clearBitmask(
+    tokenId: number | BigNumber,
+    gatewayTokenAddress?: string,
+    options?: TxOptions
+  ): Promise<SendableTransaction> {
+    const { contract } = this.getGatewayTokenContract(gatewayTokenAddress);
+    const gatewayTxRequest = await populateTx(
+      contract,
+      "clearBitmask",
+      [tokenId],
+      options
+    );
+    const txRequest = await this.wrapTxIfForwarded(
+      gatewayTxRequest,
+      contract.address,
+      options
+    );
+
+    return new SendableTransaction(contract, txRequest, options);
+  }
+
+  async checkAnyHighRiskBits(
+    tokenId: number | BigNumber,
+    highRiskBitmask: number | BigNumber,
+    gatewayTokenAddress?: string,
+    options?: TxOptions
+  ): Promise<SendableTransaction> {
+    const { contract } = this.getGatewayTokenContract(gatewayTokenAddress);
+    const gatewayTxRequest = await populateTx(
+      contract,
+      "anyHighRiskBits",
+      [tokenId, highRiskBitmask],
+      options
+    );
+    const txRequest = await this.wrapTxIfForwarded(
+      gatewayTxRequest,
+      contract.address,
+      options
+    );
+
+    return new SendableTransaction(contract, txRequest, options);
+  }
+
+  private async wrapTxIfForwarded(
+    tx: PopulatedTransaction,
+    contractAddress: string,
+    options?: TxOptions
+  ): Promise<PopulatedTransaction> {
     if (options?.forwardTransaction) {
-      const { request, signature } = await signMetaTxRequest(this.wallet, this.forwarder.contract, {
-        from: this.wallet.address,
-        to: contractAddress,
-        data: tx.data
-      });
-
-      return populateTx(this.forwarder.contract, 'execute', [request, signature], options);
+      const { request, signature } = await signMetaTxRequest(
+        this.wallet,
+        this.forwarder.contract,
+        {
+          from: this.wallet.address,
+          to: contractAddress,
+          data: tx.data,
+        }
+      );
+
+      return populateTx(
+        this.forwarder.contract,
+        "execute",
+        [request, signature],
+        options
+      );
     }
 
     return tx;
