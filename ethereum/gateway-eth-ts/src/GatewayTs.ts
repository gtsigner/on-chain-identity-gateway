<<<<<<< HEAD
import { BigNumber, PopulatedTransaction, Wallet } from 'ethers';
import { BaseProvider } from '@ethersproject/providers';

import { ethTransaction, populateTx, TxOptions } from "./utils/tx";
import { getExpirationTime } from './utils/time';
import { toBytes32 } from './utils/string';
import { GatewayTsBase } from './GatewayTsBase';
import { SendableTransaction } from './utils/types';
import { signMetaTxRequest } from './utils/signer';
=======
import { BigNumber, PopulatedTransaction, Wallet } from "ethers";
import { BaseProvider } from "@ethersproject/providers";

import { ethTransaction, populateTx, TxOptions } from "./utils/tx";
import { getExpirationTime } from "./utils/time";
import { toBytes32 } from "./utils/string";
import { GatewayTsBase } from "./GatewayTsBase";
import { SendableTransaction } from "./utils/types";
import { signMetaTxRequest } from "./utils/signer";
>>>>>>> ab7cf503

export class GatewayTs extends GatewayTsBase {
  constructor(
    provider: BaseProvider,
    wallet?: Wallet,
    options?: { defaultGas?: number; defaultGasPrice?: any }
  ) {
    super(provider, wallet, options);

    // eslint-disable-next-line @typescript-eslint/no-floating-promises
    super.setGasLimit();
  }

  async addGatekeeper(
    gatekeeper: string,
    gatewayTokenAddress?: string,
    options?: TxOptions
  ): Promise<string> {
    const { contract } = this.getGatewayTokenContract(gatewayTokenAddress);

    const args: any[] = [gatekeeper];

    return ethTransaction(contract, "addGatekeeper", args, options);
  }

  removeGatekeeper = async (
    gatekeeper: string,
    gatewayTokenAddress?: string,
    options?: TxOptions
  ): Promise<string> => {
    const { contract } = this.getGatewayTokenContract(gatewayTokenAddress);

    const args: any[] = [gatekeeper];

    return ethTransaction(contract, "removeGatekeeper", args, options);
  };

  async addNetworkAuthority(
    authority: string,
    gatewayTokenAddress?: string,
    options?: TxOptions
  ): Promise<string> {
    const { contract } = this.getGatewayTokenContract(gatewayTokenAddress);

    const args: any[] = [authority];

    return ethTransaction(contract, "addNetworkAuthority", args, options);
  }

  async removeNetworkAuthority(
    authority: string,
    gatewayTokenAddress?: string,
    options?: TxOptions
  ): Promise<string> {
    const { contract } = this.getGatewayTokenContract(gatewayTokenAddress);

    const args: any[] = [authority];

    return ethTransaction(contract, "removeNetworkAuthority", args, options);
  }

  // eslint-disable-next-line max-params
  async issue(
<<<<<<< HEAD
    owner: string, 
    tokenId: number | BigNumber = null, 
    expiration: number | BigNumber = 0, 
    bitmask: BigNumber = BigNumber.from('0'), 
    constrains: BigNumber = BigNumber.from('0'), 
    gatewayTokenAddress?: string, 
    options?: TxOptions): Promise<SendableTransaction> {
    
    const gatewayTokenContract = this.getGatewayTokenContract(gatewayTokenAddress);
    const { contract } = gatewayTokenContract;

    if (tokenId === null) {
      tokenId = await this.generateTokenId(owner, constrains, gatewayTokenContract);
=======
    owner: string,
    // eslint-disable-next-line default-param-last
    tokenId: number | BigNumber = null,
    // eslint-disable-next-line default-param-last
    expiration: number | BigNumber = 0,
    // eslint-disable-next-line default-param-last
    bitmask: BigNumber = BigNumber.from("0"),
    // eslint-disable-next-line default-param-last
    constrains: BigNumber = BigNumber.from("0"),
    gatewayTokenAddress?: string,
    options?: TxOptions
  ): Promise<SendableTransaction> {
    const gatewayTokenContract =
      this.getGatewayTokenContract(gatewayTokenAddress);
    const { contract } = gatewayTokenContract;

    if (tokenId === null) {
      tokenId = await this.generateTokenId(
        owner,
        constrains,
        gatewayTokenContract
      );
>>>>>>> ab7cf503
    }

    if (expiration > 0) {
      expiration = getExpirationTime(expiration);
    }

<<<<<<< HEAD
    const gatewayTxRequest = await populateTx(contract, 'mint', [owner, tokenId, expiration, bitmask], options);
    const txRequest = await this.wrapTxIfForwarded(gatewayTxRequest, contract.address, options);
    return new SendableTransaction(contract, txRequest, options);
  }

  async revoke(tokenId: number | BigNumber, gatewayTokenAddress?: string, options?: TxOptions): Promise<SendableTransaction> {
    const { contract } = this.getGatewayTokenContract(gatewayTokenAddress);
    const gatewayTxRequest = await populateTx(contract, 'revoke', [tokenId], options);
    const txRequest = await this.wrapTxIfForwarded(gatewayTxRequest, contract.address, options);
=======
    const gatewayTxRequest = await populateTx(
      contract,
      "mint",
      [owner, tokenId, expiration, bitmask],
      options
    );
    const txRequest = await this.wrapTxIfForwarded(
      gatewayTxRequest,
      contract.address,
      options
    );
    return new SendableTransaction(contract, txRequest, options);
  }

  async revoke(
    tokenId: number | BigNumber,
    gatewayTokenAddress?: string,
    options?: TxOptions
  ): Promise<SendableTransaction> {
    const { contract } = this.getGatewayTokenContract(gatewayTokenAddress);
    const gatewayTxRequest = await populateTx(
      contract,
      "revoke",
      [tokenId],
      options
    );
    const txRequest = await this.wrapTxIfForwarded(
      gatewayTxRequest,
      contract.address,
      options
    );
>>>>>>> ab7cf503

    return new SendableTransaction(contract, txRequest, options);
  }

<<<<<<< HEAD
  async burn(tokenId: number | BigNumber, gatewayTokenAddress?: string, options?: TxOptions): Promise<SendableTransaction> {
    const { contract } = this.getGatewayTokenContract(gatewayTokenAddress);
    const gatewayTxRequest = await populateTx(contract, 'burn', [tokenId], options);
    const txRequest = await this.wrapTxIfForwarded(gatewayTxRequest, contract.address, options);
=======
  async burn(
    tokenId: number | BigNumber,
    gatewayTokenAddress?: string,
    options?: TxOptions
  ): Promise<SendableTransaction> {
    const { contract } = this.getGatewayTokenContract(gatewayTokenAddress);
    const gatewayTxRequest = await populateTx(
      contract,
      "burn",
      [tokenId],
      options
    );
    const txRequest = await this.wrapTxIfForwarded(
      gatewayTxRequest,
      contract.address,
      options
    );
>>>>>>> ab7cf503

    return new SendableTransaction(contract, txRequest, options);
  }

<<<<<<< HEAD
  async freeze(tokenId: number | BigNumber, gatewayTokenAddress?: string, options?: TxOptions): Promise<SendableTransaction> {
    const { contract } = this.getGatewayTokenContract(gatewayTokenAddress);
    const gatewayTxRequest = await populateTx(contract, 'freeze', [tokenId], options);
    const txRequest = await this.wrapTxIfForwarded(gatewayTxRequest, contract.address, options);
=======
  async freeze(
    tokenId: number | BigNumber,
    gatewayTokenAddress?: string,
    options?: TxOptions
  ): Promise<SendableTransaction> {
    const { contract } = this.getGatewayTokenContract(gatewayTokenAddress);
    const gatewayTxRequest = await populateTx(
      contract,
      "freeze",
      [tokenId],
      options
    );
    const txRequest = await this.wrapTxIfForwarded(
      gatewayTxRequest,
      contract.address,
      options
    );
>>>>>>> ab7cf503

    return new SendableTransaction(contract, txRequest, options);
  }

<<<<<<< HEAD
  async unfreeze(tokenId: number | BigNumber, gatewayTokenAddress?: string, options?: TxOptions): Promise<SendableTransaction> {
    const { contract } = this.getGatewayTokenContract(gatewayTokenAddress);
    const gatewayTxRequest = await populateTx(contract, 'unfreeze', [tokenId], options);
    const txRequest = await this.wrapTxIfForwarded(gatewayTxRequest, contract.address, options);
=======
  async unfreeze(
    tokenId: number | BigNumber,
    gatewayTokenAddress?: string,
    options?: TxOptions
  ): Promise<SendableTransaction> {
    const { contract } = this.getGatewayTokenContract(gatewayTokenAddress);
    const gatewayTxRequest = await populateTx(
      contract,
      "unfreeze",
      [tokenId],
      options
    );
    const txRequest = await this.wrapTxIfForwarded(
      gatewayTxRequest,
      contract.address,
      options
    );
>>>>>>> ab7cf503

    return new SendableTransaction(contract, txRequest, options);
  }

<<<<<<< HEAD
  async refresh(tokenId: number | BigNumber, expiry?: number, gatewayTokenAddress?: string, options?: TxOptions): Promise<SendableTransaction> {
    const { contract } = this.getGatewayTokenContract(gatewayTokenAddress);
    const expirationDate = getExpirationTime(expiry);
    const gatewayTxRequest = await populateTx(contract, 'refresh', [tokenId, expirationDate], options);
    const txRequest = await this.wrapTxIfForwarded(gatewayTxRequest, contract.address, options);
=======
  async refresh(
    tokenId: number | BigNumber,
    expiry?: number,
    gatewayTokenAddress?: string,
    options?: TxOptions
  ): Promise<SendableTransaction> {
    const { contract } = this.getGatewayTokenContract(gatewayTokenAddress);
    const expirationDate = getExpirationTime(expiry);
    const gatewayTxRequest = await populateTx(
      contract,
      "refresh",
      [tokenId, expirationDate],
      options
    );
    const txRequest = await this.wrapTxIfForwarded(
      gatewayTxRequest,
      contract.address,
      options
    );
>>>>>>> ab7cf503

    return new SendableTransaction(contract, txRequest, options);
  }

<<<<<<< HEAD
  async blacklist(user: string, options?: TxOptions): Promise<SendableTransaction> {
    const { contract } = this.gatewayTokenController;
    const gatewayTxRequest = await populateTx(contract, 'blacklist', [user], options);
    const txRequest = await this.wrapTxIfForwarded(gatewayTxRequest, contract.address, options);
=======
  async blacklist(
    user: string,
    options?: TxOptions
  ): Promise<SendableTransaction> {
    const { contract } = this.gatewayTokenController;
    const gatewayTxRequest = await populateTx(
      contract,
      "blacklist",
      [user],
      options
    );
    const txRequest = await this.wrapTxIfForwarded(
      gatewayTxRequest,
      contract.address,
      options
    );
>>>>>>> ab7cf503

    return new SendableTransaction(contract, txRequest, options);
  }

<<<<<<< HEAD
  async addFlag(flag: string, index: number | BigNumber, options?: TxOptions): Promise<SendableTransaction> {
    const { contract } = this.flagsStorage;
    const bytes32 = toBytes32(flag);
    const gatewayTxRequest = await populateTx(contract, 'addFlag', [bytes32, index], options);
    const txRequest = await this.wrapTxIfForwarded(gatewayTxRequest, contract.address, options);
=======
  async addFlag(
    flag: string,
    index: number | BigNumber,
    options?: TxOptions
  ): Promise<SendableTransaction> {
    const { contract } = this.flagsStorage;
    const bytes32 = toBytes32(flag);
    const gatewayTxRequest = await populateTx(
      contract,
      "addFlag",
      [bytes32, index],
      options
    );
    const txRequest = await this.wrapTxIfForwarded(
      gatewayTxRequest,
      contract.address,
      options
    );
>>>>>>> ab7cf503

    return new SendableTransaction(contract, txRequest, options);
  }

<<<<<<< HEAD
  async addFlags(flags: string[], indexes: number[] | BigNumber[], options?: TxOptions): Promise<SendableTransaction> {
=======
  async addFlags(
    flags: string[],
    indexes: number[] | BigNumber[],
    options?: TxOptions
  ): Promise<SendableTransaction> {
>>>>>>> ab7cf503
    const { contract } = this.flagsStorage;

    let bytes32Array: string[];

    for (const flag of flags) {
      const bytes32 = toBytes32(flag);
      bytes32Array.push(bytes32);
    }

<<<<<<< HEAD
    const gatewayTxRequest = await populateTx(contract, 'addFlags', [bytes32Array, indexes], options);
    const txRequest = await this.wrapTxIfForwarded(gatewayTxRequest, contract.address, options);
=======
    const gatewayTxRequest = await populateTx(
      contract,
      "addFlags",
      [bytes32Array, indexes],
      options
    );
    const txRequest = await this.wrapTxIfForwarded(
      gatewayTxRequest,
      contract.address,
      options
    );
>>>>>>> ab7cf503

    return new SendableTransaction(contract, txRequest, options);
  }

<<<<<<< HEAD
  async removeFlag(flag: string, options?: TxOptions): Promise<SendableTransaction> {
    const { contract } = this.flagsStorage;

    const bytes32 = toBytes32(flag);
    const gatewayTxRequest = await populateTx(contract, 'removeFlag', [bytes32], options);
    const txRequest = await this.wrapTxIfForwarded(gatewayTxRequest, contract.address, options);
=======
  async removeFlag(
    flag: string,
    options?: TxOptions
  ): Promise<SendableTransaction> {
    const { contract } = this.flagsStorage;

    const bytes32 = toBytes32(flag);
    const gatewayTxRequest = await populateTx(
      contract,
      "removeFlag",
      [bytes32],
      options
    );
    const txRequest = await this.wrapTxIfForwarded(
      gatewayTxRequest,
      contract.address,
      options
    );
>>>>>>> ab7cf503

    return new SendableTransaction(contract, txRequest, options);
  }

<<<<<<< HEAD
  async removeFlags(flags: string[], options?: TxOptions): Promise<SendableTransaction> {
=======
  async removeFlags(
    flags: string[],
    options?: TxOptions
  ): Promise<SendableTransaction> {
>>>>>>> ab7cf503
    const { contract } = this.flagsStorage;

    let bytes32Array: string[];

    for (const flag of flags) {
      const bytes32 = toBytes32(flag);
      bytes32Array.push(bytes32);
    }
    
    const gatewayTxRequest = await populateTx(contract, 'removeFlags', [bytes32Array], options);
    const txRequest = await this.wrapTxIfForwarded(gatewayTxRequest, contract.address, options);

<<<<<<< HEAD
    return new SendableTransaction(contract, txRequest, options);
  }

  async updateDAOManagerAtFlagsStorage(controller: string, options?: TxOptions): Promise<SendableTransaction> {
    const { contract } = this.flagsStorage;

    const gatewayTxRequest = await populateTx(contract, 'updateDAOManager', [controller], options);
    const txRequest = await this.wrapTxIfForwarded(gatewayTxRequest, contract.address, options);
    return new SendableTransaction(contract, txRequest, options);
  }

  async setBitmask(tokenId: number | BigNumber, bitmask: number | BigNumber, gatewayTokenAddress?: string, options?: TxOptions): Promise<SendableTransaction> {
    const { contract } = this.getGatewayTokenContract(gatewayTokenAddress);
    const gatewayTxRequest = await populateTx(contract, 'setBitmask', [tokenId, bitmask], options);
    const txRequest = await this.wrapTxIfForwarded(gatewayTxRequest, contract.address, options);
=======
    const gatewayTxRequest = await populateTx(
      contract,
      "removeFlags",
      [bytes32Array],
      options
    );
    const txRequest = await this.wrapTxIfForwarded(
      gatewayTxRequest,
      contract.address,
      options
    );

    return new SendableTransaction(contract, txRequest, options);
  }

  async updateDAOManagerAtFlagsStorage(
    controller: string,
    options?: TxOptions
  ): Promise<SendableTransaction> {
    const { contract } = this.flagsStorage;

    const gatewayTxRequest = await populateTx(
      contract,
      "updateDAOManager",
      [controller],
      options
    );
    const txRequest = await this.wrapTxIfForwarded(
      gatewayTxRequest,
      contract.address,
      options
    );
    return new SendableTransaction(contract, txRequest, options);
  }

  async setBitmask(
    tokenId: number | BigNumber,
    bitmask: number | BigNumber,
    gatewayTokenAddress?: string,
    options?: TxOptions
  ): Promise<SendableTransaction> {
    const { contract } = this.getGatewayTokenContract(gatewayTokenAddress);
    const gatewayTxRequest = await populateTx(
      contract,
      "setBitmask",
      [tokenId, bitmask],
      options
    );
    const txRequest = await this.wrapTxIfForwarded(
      gatewayTxRequest,
      contract.address,
      options
    );
>>>>>>> ab7cf503

    return new SendableTransaction(contract, txRequest, options);
  }

<<<<<<< HEAD
  async addBitmask(tokenId: number | BigNumber, bitmask: number | BigNumber, gatewayTokenAddress?: string, options?: TxOptions): Promise<SendableTransaction> {
    const { contract } = this.getGatewayTokenContract(gatewayTokenAddress);
    const gatewayTxRequest = await populateTx(contract, 'addBitmask', [tokenId, bitmask], options);
    const txRequest = await this.wrapTxIfForwarded(gatewayTxRequest, contract.address, options);
=======
  async addBitmask(
    tokenId: number | BigNumber,
    bitmask: number | BigNumber,
    gatewayTokenAddress?: string,
    options?: TxOptions
  ): Promise<SendableTransaction> {
    const { contract } = this.getGatewayTokenContract(gatewayTokenAddress);
    const gatewayTxRequest = await populateTx(
      contract,
      "addBitmask",
      [tokenId, bitmask],
      options
    );
    const txRequest = await this.wrapTxIfForwarded(
      gatewayTxRequest,
      contract.address,
      options
    );
>>>>>>> ab7cf503

    return new SendableTransaction(contract, txRequest, options);
  }

<<<<<<< HEAD
  async addBit(tokenId: number | BigNumber, index: number | BigNumber, gatewayTokenAddress?: string, options?: TxOptions): Promise<SendableTransaction> {
    const { contract } = this.getGatewayTokenContract(gatewayTokenAddress);
    const gatewayTxRequest = await populateTx(contract, 'addBit', [tokenId, index], options);
    const txRequest = await this.wrapTxIfForwarded(gatewayTxRequest, contract.address, options);
=======
  async addBit(
    tokenId: number | BigNumber,
    index: number | BigNumber,
    gatewayTokenAddress?: string,
    options?: TxOptions
  ): Promise<SendableTransaction> {
    const { contract } = this.getGatewayTokenContract(gatewayTokenAddress);
    const gatewayTxRequest = await populateTx(
      contract,
      "addBit",
      [tokenId, index],
      options
    );
    const txRequest = await this.wrapTxIfForwarded(
      gatewayTxRequest,
      contract.address,
      options
    );
>>>>>>> ab7cf503

    return new SendableTransaction(contract, txRequest, options);
  }

<<<<<<< HEAD
  async removeBitmask(tokenId: number | BigNumber, bitmask: number | BigNumber, gatewayTokenAddress?: string, options?: TxOptions): Promise<SendableTransaction> {
    const { contract } = this.getGatewayTokenContract(gatewayTokenAddress);
    const gatewayTxRequest = await populateTx(contract, 'removeBitmask', [tokenId, bitmask], options);
    const txRequest = await this.wrapTxIfForwarded(gatewayTxRequest, contract.address, options);
=======
  async removeBitmask(
    tokenId: number | BigNumber,
    bitmask: number | BigNumber,
    gatewayTokenAddress?: string,
    options?: TxOptions
  ): Promise<SendableTransaction> {
    const { contract } = this.getGatewayTokenContract(gatewayTokenAddress);
    const gatewayTxRequest = await populateTx(
      contract,
      "removeBitmask",
      [tokenId, bitmask],
      options
    );
    const txRequest = await this.wrapTxIfForwarded(
      gatewayTxRequest,
      contract.address,
      options
    );
>>>>>>> ab7cf503

    return new SendableTransaction(contract, txRequest, options);
  }

<<<<<<< HEAD
  async removeBit(tokenId: number | BigNumber, index: number | BigNumber, gatewayTokenAddress?: string, options?: TxOptions): Promise<SendableTransaction> {
    const { contract } = this.getGatewayTokenContract(gatewayTokenAddress);
    const gatewayTxRequest = await populateTx(contract, 'removeBit', [tokenId, index], options);
    const txRequest = await this.wrapTxIfForwarded(gatewayTxRequest, contract.address, options);
=======
  async removeBit(
    tokenId: number | BigNumber,
    index: number | BigNumber,
    gatewayTokenAddress?: string,
    options?: TxOptions
  ): Promise<SendableTransaction> {
    const { contract } = this.getGatewayTokenContract(gatewayTokenAddress);
    const gatewayTxRequest = await populateTx(
      contract,
      "removeBit",
      [tokenId, index],
      options
    );
    const txRequest = await this.wrapTxIfForwarded(
      gatewayTxRequest,
      contract.address,
      options
    );
>>>>>>> ab7cf503

    return new SendableTransaction(contract, txRequest, options);
  }

<<<<<<< HEAD
  async removeUnsupportedBits(tokenId: number | BigNumber, gatewayTokenAddress?: string, options?: TxOptions): Promise<SendableTransaction> {
    const { contract } = this.getGatewayTokenContract(gatewayTokenAddress);
    const gatewayTxRequest = await populateTx(contract, 'removeUnsupportedBits', [tokenId], options);
    const txRequest = await this.wrapTxIfForwarded(gatewayTxRequest, contract.address, options);
=======
  async removeUnsupportedBits(
    tokenId: number | BigNumber,
    gatewayTokenAddress?: string,
    options?: TxOptions
  ): Promise<SendableTransaction> {
    const { contract } = this.getGatewayTokenContract(gatewayTokenAddress);
    const gatewayTxRequest = await populateTx(
      contract,
      "removeUnsupportedBits",
      [tokenId],
      options
    );
    const txRequest = await this.wrapTxIfForwarded(
      gatewayTxRequest,
      contract.address,
      options
    );
>>>>>>> ab7cf503

    return new SendableTransaction(contract, txRequest, options);
  }

<<<<<<< HEAD
  async clearBitmask(tokenId: number | BigNumber, gatewayTokenAddress?: string, options?: TxOptions): Promise<SendableTransaction> {
    const { contract } = this.getGatewayTokenContract(gatewayTokenAddress);
    const gatewayTxRequest = await populateTx(contract, 'clearBitmask', [tokenId], options);
    const txRequest = await this.wrapTxIfForwarded(gatewayTxRequest, contract.address, options);
=======
  async clearBitmask(
    tokenId: number | BigNumber,
    gatewayTokenAddress?: string,
    options?: TxOptions
  ): Promise<SendableTransaction> {
    const { contract } = this.getGatewayTokenContract(gatewayTokenAddress);
    const gatewayTxRequest = await populateTx(
      contract,
      "clearBitmask",
      [tokenId],
      options
    );
    const txRequest = await this.wrapTxIfForwarded(
      gatewayTxRequest,
      contract.address,
      options
    );
>>>>>>> ab7cf503

    return new SendableTransaction(contract, txRequest, options);
  }

<<<<<<< HEAD
  async checkAnyHighRiskBits(tokenId: number | BigNumber, highRiskBitmask: number | BigNumber, gatewayTokenAddress?: string, options?: TxOptions): Promise<SendableTransaction> {
    const { contract } = this.getGatewayTokenContract(gatewayTokenAddress);
    const gatewayTxRequest = await populateTx(contract, 'anyHighRiskBits', [tokenId, highRiskBitmask], options);
    const txRequest = await this.wrapTxIfForwarded(gatewayTxRequest, contract.address, options);
=======
  async checkAnyHighRiskBits(
    tokenId: number | BigNumber,
    highRiskBitmask: number | BigNumber,
    gatewayTokenAddress?: string,
    options?: TxOptions
  ): Promise<SendableTransaction> {
    const { contract } = this.getGatewayTokenContract(gatewayTokenAddress);
    const gatewayTxRequest = await populateTx(
      contract,
      "anyHighRiskBits",
      [tokenId, highRiskBitmask],
      options
    );
    const txRequest = await this.wrapTxIfForwarded(
      gatewayTxRequest,
      contract.address,
      options
    );
>>>>>>> ab7cf503

    return new SendableTransaction(contract, txRequest, options);
  }

<<<<<<< HEAD
  private async wrapTxIfForwarded(tx: PopulatedTransaction, contractAddress: string, options?: TxOptions): Promise<PopulatedTransaction> {
    if (options?.forwardTransaction) {
      const { request, signature } = await signMetaTxRequest(this.wallet, this.forwarder.contract, {
        from: this.wallet.address,
        to: contractAddress,
        data: tx.data
      });

      return populateTx(this.forwarder.contract, 'execute', [request, signature], options);
=======
  private async wrapTxIfForwarded(
    tx: PopulatedTransaction,
    contractAddress: string,
    options?: TxOptions
  ): Promise<PopulatedTransaction> {
    if (options?.forwardTransaction) {
      const { request, signature } = await signMetaTxRequest(
        this.wallet,
        this.forwarder.contract,
        {
          from: this.wallet.address,
          to: contractAddress,
          data: tx.data,
        }
      );

      return populateTx(
        this.forwarder.contract,
        "execute",
        [request, signature],
        options
      );
>>>>>>> ab7cf503
    }

    return tx;
  }
}<|MERGE_RESOLUTION|>--- conflicted
+++ resolved
@@ -1,14 +1,3 @@
-<<<<<<< HEAD
-import { BigNumber, PopulatedTransaction, Wallet } from 'ethers';
-import { BaseProvider } from '@ethersproject/providers';
-
-import { ethTransaction, populateTx, TxOptions } from "./utils/tx";
-import { getExpirationTime } from './utils/time';
-import { toBytes32 } from './utils/string';
-import { GatewayTsBase } from './GatewayTsBase';
-import { SendableTransaction } from './utils/types';
-import { signMetaTxRequest } from './utils/signer';
-=======
 import { BigNumber, PopulatedTransaction, Wallet } from "ethers";
 import { BaseProvider } from "@ethersproject/providers";
 
@@ -18,7 +7,6 @@
 import { GatewayTsBase } from "./GatewayTsBase";
 import { SendableTransaction } from "./utils/types";
 import { signMetaTxRequest } from "./utils/signer";
->>>>>>> ab7cf503
 
 export class GatewayTs extends GatewayTsBase {
   constructor(
@@ -82,21 +70,6 @@
 
   // eslint-disable-next-line max-params
   async issue(
-<<<<<<< HEAD
-    owner: string, 
-    tokenId: number | BigNumber = null, 
-    expiration: number | BigNumber = 0, 
-    bitmask: BigNumber = BigNumber.from('0'), 
-    constrains: BigNumber = BigNumber.from('0'), 
-    gatewayTokenAddress?: string, 
-    options?: TxOptions): Promise<SendableTransaction> {
-    
-    const gatewayTokenContract = this.getGatewayTokenContract(gatewayTokenAddress);
-    const { contract } = gatewayTokenContract;
-
-    if (tokenId === null) {
-      tokenId = await this.generateTokenId(owner, constrains, gatewayTokenContract);
-=======
     owner: string,
     // eslint-disable-next-line default-param-last
     tokenId: number | BigNumber = null,
@@ -119,24 +92,12 @@
         constrains,
         gatewayTokenContract
       );
->>>>>>> ab7cf503
     }
 
     if (expiration > 0) {
       expiration = getExpirationTime(expiration);
     }
 
-<<<<<<< HEAD
-    const gatewayTxRequest = await populateTx(contract, 'mint', [owner, tokenId, expiration, bitmask], options);
-    const txRequest = await this.wrapTxIfForwarded(gatewayTxRequest, contract.address, options);
-    return new SendableTransaction(contract, txRequest, options);
-  }
-
-  async revoke(tokenId: number | BigNumber, gatewayTokenAddress?: string, options?: TxOptions): Promise<SendableTransaction> {
-    const { contract } = this.getGatewayTokenContract(gatewayTokenAddress);
-    const gatewayTxRequest = await populateTx(contract, 'revoke', [tokenId], options);
-    const txRequest = await this.wrapTxIfForwarded(gatewayTxRequest, contract.address, options);
-=======
     const gatewayTxRequest = await populateTx(
       contract,
       "mint",
@@ -168,17 +129,10 @@
       contract.address,
       options
     );
->>>>>>> ab7cf503
-
-    return new SendableTransaction(contract, txRequest, options);
-  }
-
-<<<<<<< HEAD
-  async burn(tokenId: number | BigNumber, gatewayTokenAddress?: string, options?: TxOptions): Promise<SendableTransaction> {
-    const { contract } = this.getGatewayTokenContract(gatewayTokenAddress);
-    const gatewayTxRequest = await populateTx(contract, 'burn', [tokenId], options);
-    const txRequest = await this.wrapTxIfForwarded(gatewayTxRequest, contract.address, options);
-=======
+
+    return new SendableTransaction(contract, txRequest, options);
+  }
+
   async burn(
     tokenId: number | BigNumber,
     gatewayTokenAddress?: string,
@@ -196,17 +150,10 @@
       contract.address,
       options
     );
->>>>>>> ab7cf503
-
-    return new SendableTransaction(contract, txRequest, options);
-  }
-
-<<<<<<< HEAD
-  async freeze(tokenId: number | BigNumber, gatewayTokenAddress?: string, options?: TxOptions): Promise<SendableTransaction> {
-    const { contract } = this.getGatewayTokenContract(gatewayTokenAddress);
-    const gatewayTxRequest = await populateTx(contract, 'freeze', [tokenId], options);
-    const txRequest = await this.wrapTxIfForwarded(gatewayTxRequest, contract.address, options);
-=======
+
+    return new SendableTransaction(contract, txRequest, options);
+  }
+
   async freeze(
     tokenId: number | BigNumber,
     gatewayTokenAddress?: string,
@@ -224,17 +171,10 @@
       contract.address,
       options
     );
->>>>>>> ab7cf503
-
-    return new SendableTransaction(contract, txRequest, options);
-  }
-
-<<<<<<< HEAD
-  async unfreeze(tokenId: number | BigNumber, gatewayTokenAddress?: string, options?: TxOptions): Promise<SendableTransaction> {
-    const { contract } = this.getGatewayTokenContract(gatewayTokenAddress);
-    const gatewayTxRequest = await populateTx(contract, 'unfreeze', [tokenId], options);
-    const txRequest = await this.wrapTxIfForwarded(gatewayTxRequest, contract.address, options);
-=======
+
+    return new SendableTransaction(contract, txRequest, options);
+  }
+
   async unfreeze(
     tokenId: number | BigNumber,
     gatewayTokenAddress?: string,
@@ -252,18 +192,10 @@
       contract.address,
       options
     );
->>>>>>> ab7cf503
-
-    return new SendableTransaction(contract, txRequest, options);
-  }
-
-<<<<<<< HEAD
-  async refresh(tokenId: number | BigNumber, expiry?: number, gatewayTokenAddress?: string, options?: TxOptions): Promise<SendableTransaction> {
-    const { contract } = this.getGatewayTokenContract(gatewayTokenAddress);
-    const expirationDate = getExpirationTime(expiry);
-    const gatewayTxRequest = await populateTx(contract, 'refresh', [tokenId, expirationDate], options);
-    const txRequest = await this.wrapTxIfForwarded(gatewayTxRequest, contract.address, options);
-=======
+
+    return new SendableTransaction(contract, txRequest, options);
+  }
+
   async refresh(
     tokenId: number | BigNumber,
     expiry?: number,
@@ -283,17 +215,10 @@
       contract.address,
       options
     );
->>>>>>> ab7cf503
-
-    return new SendableTransaction(contract, txRequest, options);
-  }
-
-<<<<<<< HEAD
-  async blacklist(user: string, options?: TxOptions): Promise<SendableTransaction> {
-    const { contract } = this.gatewayTokenController;
-    const gatewayTxRequest = await populateTx(contract, 'blacklist', [user], options);
-    const txRequest = await this.wrapTxIfForwarded(gatewayTxRequest, contract.address, options);
-=======
+
+    return new SendableTransaction(contract, txRequest, options);
+  }
+
   async blacklist(
     user: string,
     options?: TxOptions
@@ -310,18 +235,10 @@
       contract.address,
       options
     );
->>>>>>> ab7cf503
-
-    return new SendableTransaction(contract, txRequest, options);
-  }
-
-<<<<<<< HEAD
-  async addFlag(flag: string, index: number | BigNumber, options?: TxOptions): Promise<SendableTransaction> {
-    const { contract } = this.flagsStorage;
-    const bytes32 = toBytes32(flag);
-    const gatewayTxRequest = await populateTx(contract, 'addFlag', [bytes32, index], options);
-    const txRequest = await this.wrapTxIfForwarded(gatewayTxRequest, contract.address, options);
-=======
+
+    return new SendableTransaction(contract, txRequest, options);
+  }
+
   async addFlag(
     flag: string,
     index: number | BigNumber,
@@ -340,20 +257,15 @@
       contract.address,
       options
     );
->>>>>>> ab7cf503
-
-    return new SendableTransaction(contract, txRequest, options);
-  }
-
-<<<<<<< HEAD
-  async addFlags(flags: string[], indexes: number[] | BigNumber[], options?: TxOptions): Promise<SendableTransaction> {
-=======
+
+    return new SendableTransaction(contract, txRequest, options);
+  }
+
   async addFlags(
     flags: string[],
     indexes: number[] | BigNumber[],
     options?: TxOptions
   ): Promise<SendableTransaction> {
->>>>>>> ab7cf503
     const { contract } = this.flagsStorage;
 
     let bytes32Array: string[];
@@ -363,10 +275,6 @@
       bytes32Array.push(bytes32);
     }
 
-<<<<<<< HEAD
-    const gatewayTxRequest = await populateTx(contract, 'addFlags', [bytes32Array, indexes], options);
-    const txRequest = await this.wrapTxIfForwarded(gatewayTxRequest, contract.address, options);
-=======
     const gatewayTxRequest = await populateTx(
       contract,
       "addFlags",
@@ -378,19 +286,10 @@
       contract.address,
       options
     );
->>>>>>> ab7cf503
-
-    return new SendableTransaction(contract, txRequest, options);
-  }
-
-<<<<<<< HEAD
-  async removeFlag(flag: string, options?: TxOptions): Promise<SendableTransaction> {
-    const { contract } = this.flagsStorage;
-
-    const bytes32 = toBytes32(flag);
-    const gatewayTxRequest = await populateTx(contract, 'removeFlag', [bytes32], options);
-    const txRequest = await this.wrapTxIfForwarded(gatewayTxRequest, contract.address, options);
-=======
+
+    return new SendableTransaction(contract, txRequest, options);
+  }
+
   async removeFlag(
     flag: string,
     options?: TxOptions
@@ -409,19 +308,14 @@
       contract.address,
       options
     );
->>>>>>> ab7cf503
-
-    return new SendableTransaction(contract, txRequest, options);
-  }
-
-<<<<<<< HEAD
-  async removeFlags(flags: string[], options?: TxOptions): Promise<SendableTransaction> {
-=======
+
+    return new SendableTransaction(contract, txRequest, options);
+  }
+
   async removeFlags(
     flags: string[],
     options?: TxOptions
   ): Promise<SendableTransaction> {
->>>>>>> ab7cf503
     const { contract } = this.flagsStorage;
 
     let bytes32Array: string[];
@@ -430,27 +324,7 @@
       const bytes32 = toBytes32(flag);
       bytes32Array.push(bytes32);
     }
-    
-    const gatewayTxRequest = await populateTx(contract, 'removeFlags', [bytes32Array], options);
-    const txRequest = await this.wrapTxIfForwarded(gatewayTxRequest, contract.address, options);
-
-<<<<<<< HEAD
-    return new SendableTransaction(contract, txRequest, options);
-  }
-
-  async updateDAOManagerAtFlagsStorage(controller: string, options?: TxOptions): Promise<SendableTransaction> {
-    const { contract } = this.flagsStorage;
-
-    const gatewayTxRequest = await populateTx(contract, 'updateDAOManager', [controller], options);
-    const txRequest = await this.wrapTxIfForwarded(gatewayTxRequest, contract.address, options);
-    return new SendableTransaction(contract, txRequest, options);
-  }
-
-  async setBitmask(tokenId: number | BigNumber, bitmask: number | BigNumber, gatewayTokenAddress?: string, options?: TxOptions): Promise<SendableTransaction> {
-    const { contract } = this.getGatewayTokenContract(gatewayTokenAddress);
-    const gatewayTxRequest = await populateTx(contract, 'setBitmask', [tokenId, bitmask], options);
-    const txRequest = await this.wrapTxIfForwarded(gatewayTxRequest, contract.address, options);
-=======
+
     const gatewayTxRequest = await populateTx(
       contract,
       "removeFlags",
@@ -504,17 +378,10 @@
       contract.address,
       options
     );
->>>>>>> ab7cf503
-
-    return new SendableTransaction(contract, txRequest, options);
-  }
-
-<<<<<<< HEAD
-  async addBitmask(tokenId: number | BigNumber, bitmask: number | BigNumber, gatewayTokenAddress?: string, options?: TxOptions): Promise<SendableTransaction> {
-    const { contract } = this.getGatewayTokenContract(gatewayTokenAddress);
-    const gatewayTxRequest = await populateTx(contract, 'addBitmask', [tokenId, bitmask], options);
-    const txRequest = await this.wrapTxIfForwarded(gatewayTxRequest, contract.address, options);
-=======
+
+    return new SendableTransaction(contract, txRequest, options);
+  }
+
   async addBitmask(
     tokenId: number | BigNumber,
     bitmask: number | BigNumber,
@@ -533,17 +400,10 @@
       contract.address,
       options
     );
->>>>>>> ab7cf503
-
-    return new SendableTransaction(contract, txRequest, options);
-  }
-
-<<<<<<< HEAD
-  async addBit(tokenId: number | BigNumber, index: number | BigNumber, gatewayTokenAddress?: string, options?: TxOptions): Promise<SendableTransaction> {
-    const { contract } = this.getGatewayTokenContract(gatewayTokenAddress);
-    const gatewayTxRequest = await populateTx(contract, 'addBit', [tokenId, index], options);
-    const txRequest = await this.wrapTxIfForwarded(gatewayTxRequest, contract.address, options);
-=======
+
+    return new SendableTransaction(contract, txRequest, options);
+  }
+
   async addBit(
     tokenId: number | BigNumber,
     index: number | BigNumber,
@@ -562,17 +422,10 @@
       contract.address,
       options
     );
->>>>>>> ab7cf503
-
-    return new SendableTransaction(contract, txRequest, options);
-  }
-
-<<<<<<< HEAD
-  async removeBitmask(tokenId: number | BigNumber, bitmask: number | BigNumber, gatewayTokenAddress?: string, options?: TxOptions): Promise<SendableTransaction> {
-    const { contract } = this.getGatewayTokenContract(gatewayTokenAddress);
-    const gatewayTxRequest = await populateTx(contract, 'removeBitmask', [tokenId, bitmask], options);
-    const txRequest = await this.wrapTxIfForwarded(gatewayTxRequest, contract.address, options);
-=======
+
+    return new SendableTransaction(contract, txRequest, options);
+  }
+
   async removeBitmask(
     tokenId: number | BigNumber,
     bitmask: number | BigNumber,
@@ -591,17 +444,10 @@
       contract.address,
       options
     );
->>>>>>> ab7cf503
-
-    return new SendableTransaction(contract, txRequest, options);
-  }
-
-<<<<<<< HEAD
-  async removeBit(tokenId: number | BigNumber, index: number | BigNumber, gatewayTokenAddress?: string, options?: TxOptions): Promise<SendableTransaction> {
-    const { contract } = this.getGatewayTokenContract(gatewayTokenAddress);
-    const gatewayTxRequest = await populateTx(contract, 'removeBit', [tokenId, index], options);
-    const txRequest = await this.wrapTxIfForwarded(gatewayTxRequest, contract.address, options);
-=======
+
+    return new SendableTransaction(contract, txRequest, options);
+  }
+
   async removeBit(
     tokenId: number | BigNumber,
     index: number | BigNumber,
@@ -620,17 +466,10 @@
       contract.address,
       options
     );
->>>>>>> ab7cf503
-
-    return new SendableTransaction(contract, txRequest, options);
-  }
-
-<<<<<<< HEAD
-  async removeUnsupportedBits(tokenId: number | BigNumber, gatewayTokenAddress?: string, options?: TxOptions): Promise<SendableTransaction> {
-    const { contract } = this.getGatewayTokenContract(gatewayTokenAddress);
-    const gatewayTxRequest = await populateTx(contract, 'removeUnsupportedBits', [tokenId], options);
-    const txRequest = await this.wrapTxIfForwarded(gatewayTxRequest, contract.address, options);
-=======
+
+    return new SendableTransaction(contract, txRequest, options);
+  }
+
   async removeUnsupportedBits(
     tokenId: number | BigNumber,
     gatewayTokenAddress?: string,
@@ -648,17 +487,10 @@
       contract.address,
       options
     );
->>>>>>> ab7cf503
-
-    return new SendableTransaction(contract, txRequest, options);
-  }
-
-<<<<<<< HEAD
-  async clearBitmask(tokenId: number | BigNumber, gatewayTokenAddress?: string, options?: TxOptions): Promise<SendableTransaction> {
-    const { contract } = this.getGatewayTokenContract(gatewayTokenAddress);
-    const gatewayTxRequest = await populateTx(contract, 'clearBitmask', [tokenId], options);
-    const txRequest = await this.wrapTxIfForwarded(gatewayTxRequest, contract.address, options);
-=======
+
+    return new SendableTransaction(contract, txRequest, options);
+  }
+
   async clearBitmask(
     tokenId: number | BigNumber,
     gatewayTokenAddress?: string,
@@ -676,17 +508,10 @@
       contract.address,
       options
     );
->>>>>>> ab7cf503
-
-    return new SendableTransaction(contract, txRequest, options);
-  }
-
-<<<<<<< HEAD
-  async checkAnyHighRiskBits(tokenId: number | BigNumber, highRiskBitmask: number | BigNumber, gatewayTokenAddress?: string, options?: TxOptions): Promise<SendableTransaction> {
-    const { contract } = this.getGatewayTokenContract(gatewayTokenAddress);
-    const gatewayTxRequest = await populateTx(contract, 'anyHighRiskBits', [tokenId, highRiskBitmask], options);
-    const txRequest = await this.wrapTxIfForwarded(gatewayTxRequest, contract.address, options);
-=======
+
+    return new SendableTransaction(contract, txRequest, options);
+  }
+
   async checkAnyHighRiskBits(
     tokenId: number | BigNumber,
     highRiskBitmask: number | BigNumber,
@@ -705,22 +530,10 @@
       contract.address,
       options
     );
->>>>>>> ab7cf503
-
-    return new SendableTransaction(contract, txRequest, options);
-  }
-
-<<<<<<< HEAD
-  private async wrapTxIfForwarded(tx: PopulatedTransaction, contractAddress: string, options?: TxOptions): Promise<PopulatedTransaction> {
-    if (options?.forwardTransaction) {
-      const { request, signature } = await signMetaTxRequest(this.wallet, this.forwarder.contract, {
-        from: this.wallet.address,
-        to: contractAddress,
-        data: tx.data
-      });
-
-      return populateTx(this.forwarder.contract, 'execute', [request, signature], options);
-=======
+
+    return new SendableTransaction(contract, txRequest, options);
+  }
+
   private async wrapTxIfForwarded(
     tx: PopulatedTransaction,
     contractAddress: string,
@@ -743,7 +556,6 @@
         [request, signature],
         options
       );
->>>>>>> ab7cf503
     }
 
     return tx;
