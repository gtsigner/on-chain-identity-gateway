<<<<<<< HEAD
import { BigNumber, PopulatedTransaction, Wallet } from 'ethers';
import { BaseProvider } from '@ethersproject/providers';

import { ethTransaction, populateTx, TxOptions } from "./utils/tx";
import { getExpirationTime } from './utils/time';
import { toBytes32 } from './utils/string';
import { GatewayTsBase } from './GatewayTsBase';
import { SendableTransaction } from './utils/types';
import { signMetaTxRequest } from './utils/signer';
=======
import { BigNumber, Wallet } from "ethers";
import { BaseProvider } from "@ethersproject/providers";

import { ethTransaction, TxOptions } from "./utils/tx";
import { getExpirationTime } from "./utils/time";
import { toBytes32 } from "./utils/string";
import { GatewayTsBase } from "./GatewayTsBase";
>>>>>>> a3c77a0f

export class GatewayTs extends GatewayTsBase {
  constructor(
    provider: BaseProvider,
    wallet?: Wallet,
    options?: { defaultGas?: number; defaultGasPrice?: any }
  ) {
    super(provider, wallet, options);

    super.setGasLimit();
  }

  async addGatekeeper(
    gatekeeper: string,
    gatewayTokenAddress?: string,
    options?: TxOptions
  ): Promise<string> {
    const { contract } = this.getGatewayTokenContract(gatewayTokenAddress);

    const args: any[] = [gatekeeper];

    return ethTransaction(contract, "addGatekeeper", args, options);
  }

  removeGatekeeper = async (
    gatekeeper: string,
    gatewayTokenAddress?: string,
    options?: TxOptions
  ): Promise<string> => {
    const { contract } = this.getGatewayTokenContract(gatewayTokenAddress);

    const args: any[] = [gatekeeper];

    return ethTransaction(contract, "removeGatekeeper", args, options);
  };

  async addNetworkAuthority(
    authority: string,
    gatewayTokenAddress?: string,
    options?: TxOptions
  ): Promise<string> {
    const { contract } = this.getGatewayTokenContract(gatewayTokenAddress);

    const args: any[] = [authority];

    return ethTransaction(contract, "addNetworkAuthority", args, options);
  }

  async removeNetworkAuthority(
    authority: string,
    gatewayTokenAddress?: string,
    options?: TxOptions
  ): Promise<string> {
    const { contract } = this.getGatewayTokenContract(gatewayTokenAddress);

    const args: any[] = [authority];

    return ethTransaction(contract, "removeNetworkAuthority", args, options);
  }

  async issue(
<<<<<<< HEAD
    owner: string, 
    tokenId: number | BigNumber = null, 
    expiration: number | BigNumber = 0, 
    bitmask: BigNumber = BigNumber.from('0'), 
    constrains: BigNumber = BigNumber.from('0'), 
    gatewayTokenAddress?: string, 
    options?: TxOptions): Promise<SendableTransaction> {
    
    const gatewayTokenContract = this.getGatewayTokenContract(gatewayTokenAddress);
    const { contract } = gatewayTokenContract;
=======
    owner: string,
    tokenId: number | BigNumber,
    expiration: number | BigNumber,
    bitmask: BigNumber,
    constrains: BigNumber,
    gatewayTokenAddress?: string,
    options?: TxOptions
  ): Promise<string> {
    const gatewayToken = this.getGatewayTokenContract(gatewayTokenAddress);
>>>>>>> a3c77a0f

    if (tokenId === null) {
      tokenId = await this.generateTokenId(owner, constrains, gatewayTokenContract);
    }

    if (expiration > 0) {
      expiration = getExpirationTime(expiration);
    }

<<<<<<< HEAD
    const gatewayTxRequest = await populateTx(contract, 'mint', [owner, tokenId, expiration, bitmask], options);
    const txRequest = await this.wrapTxIfForwarded(gatewayTxRequest, contract.address, options);
    return new SendableTransaction(contract, txRequest, options);
  }

  async revoke(tokenId: number | BigNumber, gatewayTokenAddress?: string, options?: TxOptions): Promise<SendableTransaction> {
=======
    const args: any[] = [owner, tokenId, expiration, bitmask];
    return ethTransaction(gatewayToken.contract, "mint", args, options);
  }

  async revoke(
    tokenId: number | BigNumber,
    gatewayTokenAddress?: string,
    options?: TxOptions
  ): Promise<string> {
>>>>>>> a3c77a0f
    const { contract } = this.getGatewayTokenContract(gatewayTokenAddress);
    const gatewayTxRequest = await populateTx(contract, 'revoke', [tokenId], options);
    const txRequest = await this.wrapTxIfForwarded(gatewayTxRequest, contract.address, options);

<<<<<<< HEAD
    return new SendableTransaction(contract, txRequest, options);
  }

  async burn(tokenId: number | BigNumber, gatewayTokenAddress?: string, options?: TxOptions): Promise<SendableTransaction> {
=======
    return ethTransaction(contract, "revoke", args, options);
  }

  async burn(
    tokenId: number | BigNumber,
    gatewayTokenAddress?: string,
    options?: TxOptions
  ): Promise<string> {
>>>>>>> a3c77a0f
    const { contract } = this.getGatewayTokenContract(gatewayTokenAddress);
    const gatewayTxRequest = await populateTx(contract, 'burn', [tokenId], options);
    const txRequest = await this.wrapTxIfForwarded(gatewayTxRequest, contract.address, options);

<<<<<<< HEAD
    return new SendableTransaction(contract, txRequest, options);
  }

  async freeze(tokenId: number | BigNumber, gatewayTokenAddress?: string, options?: TxOptions): Promise<SendableTransaction> {
=======
    return ethTransaction(contract, "burn", args, options);
  }

  async freeze(
    tokenId: number | BigNumber,
    gatewayTokenAddress?: string,
    options?: TxOptions
  ): Promise<string> {
>>>>>>> a3c77a0f
    const { contract } = this.getGatewayTokenContract(gatewayTokenAddress);
    const gatewayTxRequest = await populateTx(contract, 'freeze', [tokenId], options);
    const txRequest = await this.wrapTxIfForwarded(gatewayTxRequest, contract.address, options);

<<<<<<< HEAD
    return new SendableTransaction(contract, txRequest, options);
  }

  async unfreeze(tokenId: number | BigNumber, gatewayTokenAddress?: string, options?: TxOptions): Promise<SendableTransaction> {
=======
    return ethTransaction(contract, "freeze", args, options);
  }

  async unfreeze(
    tokenId: number | BigNumber,
    gatewayTokenAddress?: string,
    options?: TxOptions
  ): Promise<string> {
>>>>>>> a3c77a0f
    const { contract } = this.getGatewayTokenContract(gatewayTokenAddress);
    const gatewayTxRequest = await populateTx(contract, 'unfreeze', [tokenId], options);
    const txRequest = await this.wrapTxIfForwarded(gatewayTxRequest, contract.address, options);

<<<<<<< HEAD
    return new SendableTransaction(contract, txRequest, options);
  }

  async refresh(tokenId: number | BigNumber, expiry?: number, gatewayTokenAddress?: string, options?: TxOptions): Promise<SendableTransaction> {
=======
    return ethTransaction(contract, "unfreeze", args, options);
  }

  async refresh(
    tokenId: number | BigNumber,
    expiry?: number,
    gatewayTokenAddress?: string,
    options?: TxOptions
  ): Promise<string> {
>>>>>>> a3c77a0f
    const { contract } = this.getGatewayTokenContract(gatewayTokenAddress);
    const expirationDate = getExpirationTime(expiry);
    const gatewayTxRequest = await populateTx(contract, 'refresh', [tokenId, expirationDate], options);
    const txRequest = await this.wrapTxIfForwarded(gatewayTxRequest, contract.address, options);

<<<<<<< HEAD
    return new SendableTransaction(contract, txRequest, options);
  }

  async blacklist(user: string, options?: TxOptions): Promise<SendableTransaction> {
=======
    return ethTransaction(contract, "setExpiration", args, options);
  }

  async blacklist(user: string, options?: TxOptions): Promise<string> {
>>>>>>> a3c77a0f
    const { contract } = this.gatewayTokenController;
    const gatewayTxRequest = await populateTx(contract, 'blacklist', [user], options);
    const txRequest = await this.wrapTxIfForwarded(gatewayTxRequest, contract.address, options);

<<<<<<< HEAD
    return new SendableTransaction(contract, txRequest, options);
  }

  async addFlag(flag: string, index: number | BigNumber, options?: TxOptions): Promise<SendableTransaction> {
=======
    return ethTransaction(contract, "blacklist", args, options);
  }

  async addFlag(
    flag: string,
    index: number | BigNumber,
    options?: TxOptions
  ): Promise<string> {
>>>>>>> a3c77a0f
    const { contract } = this.flagsStorage;
    const bytes32 = toBytes32(flag);
    const gatewayTxRequest = await populateTx(contract, 'addFlag', [bytes32, index], options);
    const txRequest = await this.wrapTxIfForwarded(gatewayTxRequest, contract.address, options);

<<<<<<< HEAD
    return new SendableTransaction(contract, txRequest, options);
  }

  async addFlags(flags: string[], indexes: number[] | BigNumber[], options?: TxOptions): Promise<SendableTransaction> {
=======
    return ethTransaction(contract, "addFlag", args, options);
  }

  async addFlags(
    flags: string[],
    indexes: number[] | BigNumber[],
    options?: TxOptions
  ): Promise<string> {
>>>>>>> a3c77a0f
    const { contract } = this.flagsStorage;

    let bytes32Array: string[];

    for (const flag of flags) {
      const bytes32 = toBytes32(flag);
      bytes32Array.push(bytes32);
    }
<<<<<<< HEAD

    const gatewayTxRequest = await populateTx(contract, 'addFlags', [bytes32Array, indexes], options);
    const txRequest = await this.wrapTxIfForwarded(gatewayTxRequest, contract.address, options);

    return new SendableTransaction(contract, txRequest, options);
  }

  async removeFlag(flag: string, options?: TxOptions): Promise<SendableTransaction> {
=======

    const args: any[] = [bytes32Array, indexes];

    return ethTransaction(contract, "addFlags", args, options);
  }

  async removeFlag(flag: string, options?: TxOptions): Promise<string> {
>>>>>>> a3c77a0f
    const { contract } = this.flagsStorage;

    const bytes32 = toBytes32(flag);
    const gatewayTxRequest = await populateTx(contract, 'removeFlag', [bytes32], options);
    const txRequest = await this.wrapTxIfForwarded(gatewayTxRequest, contract.address, options);

<<<<<<< HEAD
    return new SendableTransaction(contract, txRequest, options);
  }

  async removeFlags(flags: string[], options?: TxOptions): Promise<SendableTransaction> {
=======
    return ethTransaction(contract, "removeFlag", args, options);
  }

  async removeFlags(flags: string[], options?: TxOptions): Promise<string> {
>>>>>>> a3c77a0f
    const { contract } = this.flagsStorage;

    let bytes32Array: string[];

    for (const flag of flags) {
      const bytes32 = toBytes32(flag);
      bytes32Array.push(bytes32);
    }
<<<<<<< HEAD
    
    const gatewayTxRequest = await populateTx(contract, 'removeFlags', [bytes32Array], options);
    const txRequest = await this.wrapTxIfForwarded(gatewayTxRequest, contract.address, options);

    return new SendableTransaction(contract, txRequest, options);
  }

  async updateDAOManagerAtFlagsStorage(controller: string, options?: TxOptions): Promise<SendableTransaction> {
=======

    const args: any[] = [bytes32Array];

    return ethTransaction(contract, "removeFlags", args, options);
  }

  async updateDAOManagerAtFlagsStorage(
    controller: string,
    options?: TxOptions
  ): Promise<string> {
>>>>>>> a3c77a0f
    const { contract } = this.flagsStorage;

<<<<<<< HEAD
    const gatewayTxRequest = await populateTx(contract, 'updateDAOManager', [controller], options);
    const txRequest = await this.wrapTxIfForwarded(gatewayTxRequest, contract.address, options);
    return new SendableTransaction(contract, txRequest, options);
  }

  async setBitmask(tokenId: number | BigNumber, bitmask: number | BigNumber, gatewayTokenAddress?: string, options?: TxOptions): Promise<SendableTransaction> {
=======
    return ethTransaction(contract, "updateDAOManager", args, options);
  }

  async setBitmask(
    tokenId: number | BigNumber,
    bitmask: number | BigNumber,
    gatewayTokenAddress?: string,
    options?: TxOptions
  ): Promise<string> {
>>>>>>> a3c77a0f
    const { contract } = this.getGatewayTokenContract(gatewayTokenAddress);
    const gatewayTxRequest = await populateTx(contract, 'setBitmask', [tokenId, bitmask], options);
    const txRequest = await this.wrapTxIfForwarded(gatewayTxRequest, contract.address, options);

<<<<<<< HEAD
    return new SendableTransaction(contract, txRequest, options);
  }

  async addBitmask(tokenId: number | BigNumber, bitmask: number | BigNumber, gatewayTokenAddress?: string, options?: TxOptions): Promise<SendableTransaction> {
=======
    return ethTransaction(contract, "setBitmask", args, options);
  }

  async addBitmask(
    tokenId: number | BigNumber,
    bitmask: number | BigNumber,
    gatewayTokenAddress?: string,
    options?: TxOptions
  ): Promise<string> {
>>>>>>> a3c77a0f
    const { contract } = this.getGatewayTokenContract(gatewayTokenAddress);
    const gatewayTxRequest = await populateTx(contract, 'addBitmask', [tokenId, bitmask], options);
    const txRequest = await this.wrapTxIfForwarded(gatewayTxRequest, contract.address, options);

<<<<<<< HEAD
    return new SendableTransaction(contract, txRequest, options);
  }

  async addBit(tokenId: number | BigNumber, index: number | BigNumber, gatewayTokenAddress?: string, options?: TxOptions): Promise<SendableTransaction> {
=======
    return ethTransaction(contract, "addBitmask", args, options);
  }

  async addBit(
    tokenId: number | BigNumber,
    index: number | BigNumber,
    gatewayTokenAddress?: string,
    options?: TxOptions
  ): Promise<string> {
>>>>>>> a3c77a0f
    const { contract } = this.getGatewayTokenContract(gatewayTokenAddress);
    const gatewayTxRequest = await populateTx(contract, 'addBit', [tokenId, index], options);
    const txRequest = await this.wrapTxIfForwarded(gatewayTxRequest, contract.address, options);

<<<<<<< HEAD
    return new SendableTransaction(contract, txRequest, options);
  }

  async removeBitmask(tokenId: number | BigNumber, bitmask: number | BigNumber, gatewayTokenAddress?: string, options?: TxOptions): Promise<SendableTransaction> {
=======
    return ethTransaction(contract, "addBit", args, options);
  }

  async removeBitmask(
    tokenId: number | BigNumber,
    bitmask: number | BigNumber,
    gatewayTokenAddress?: string,
    options?: TxOptions
  ): Promise<string> {
>>>>>>> a3c77a0f
    const { contract } = this.getGatewayTokenContract(gatewayTokenAddress);
    const gatewayTxRequest = await populateTx(contract, 'removeBitmask', [tokenId, bitmask], options);
    const txRequest = await this.wrapTxIfForwarded(gatewayTxRequest, contract.address, options);

<<<<<<< HEAD
    return new SendableTransaction(contract, txRequest, options);
  }

  async removeBit(tokenId: number | BigNumber, index: number | BigNumber, gatewayTokenAddress?: string, options?: TxOptions): Promise<SendableTransaction> {
=======
    return ethTransaction(contract, "removeBitmask", args, options);
  }

  async removeBit(
    tokenId: number | BigNumber,
    index: number | BigNumber,
    gatewayTokenAddress?: string,
    options?: TxOptions
  ): Promise<string> {
>>>>>>> a3c77a0f
    const { contract } = this.getGatewayTokenContract(gatewayTokenAddress);
    const gatewayTxRequest = await populateTx(contract, 'removeBit', [tokenId, index], options);
    const txRequest = await this.wrapTxIfForwarded(gatewayTxRequest, contract.address, options);

<<<<<<< HEAD
    return new SendableTransaction(contract, txRequest, options);
  }

  async removeUnsupportedBits(tokenId: number | BigNumber, gatewayTokenAddress?: string, options?: TxOptions): Promise<SendableTransaction> {
=======
    return ethTransaction(contract, "removeBit", args, options);
  }

  async removeUnsupportedBits(
    tokenId: number | BigNumber,
    gatewayTokenAddress?: string,
    options?: TxOptions
  ): Promise<string> {
>>>>>>> a3c77a0f
    const { contract } = this.getGatewayTokenContract(gatewayTokenAddress);
    const gatewayTxRequest = await populateTx(contract, 'removeUnsupportedBits', [tokenId], options);
    const txRequest = await this.wrapTxIfForwarded(gatewayTxRequest, contract.address, options);

<<<<<<< HEAD
    return new SendableTransaction(contract, txRequest, options);
  }

  async clearBitmask(tokenId: number | BigNumber, gatewayTokenAddress?: string, options?: TxOptions): Promise<SendableTransaction> {
=======
    return ethTransaction(contract, "removeUnsupportedBits", args, options);
  }

  async clearBitmask(
    tokenId: number | BigNumber,
    gatewayTokenAddress?: string,
    options?: TxOptions
  ): Promise<string> {
>>>>>>> a3c77a0f
    const { contract } = this.getGatewayTokenContract(gatewayTokenAddress);
    const gatewayTxRequest = await populateTx(contract, 'clearBitmask', [tokenId], options);
    const txRequest = await this.wrapTxIfForwarded(gatewayTxRequest, contract.address, options);

<<<<<<< HEAD
    return new SendableTransaction(contract, txRequest, options);
  }

  async checkAnyHighRiskBits(tokenId: number | BigNumber, highRiskBitmask: number | BigNumber, gatewayTokenAddress?: string, options?: TxOptions): Promise<SendableTransaction> {
=======
    return ethTransaction(contract, "clearBitmask", args, options);
  }

  async checkAnyHighRiskBits(
    tokenId: number | BigNumber,
    highRiskBitmask: number | BigNumber,
    gatewayTokenAddress?: string,
    options?: TxOptions
  ): Promise<string> {
>>>>>>> a3c77a0f
    const { contract } = this.getGatewayTokenContract(gatewayTokenAddress);
    const gatewayTxRequest = await populateTx(contract, 'anyHighRiskBits', [tokenId, highRiskBitmask], options);
    const txRequest = await this.wrapTxIfForwarded(gatewayTxRequest, contract.address, options);

    return new SendableTransaction(contract, txRequest, options);
  }

  private async wrapTxIfForwarded(tx: PopulatedTransaction, contractAddress: string, options?: TxOptions): Promise<PopulatedTransaction> {
    if (options?.forwardTransaction) {
      const { request, signature } = await signMetaTxRequest(this.wallet, this.forwarder.contract, {
        from: this.wallet.address,
        to: contractAddress,
        data: tx.data
      });

      return populateTx(this.forwarder.contract, 'execute', [request, signature], options);
    }

<<<<<<< HEAD
    return tx;
=======
    return ethTransaction(contract, "anyHighRiskBits", args, options);
>>>>>>> a3c77a0f
  }
}<|MERGE_RESOLUTION|>--- conflicted
+++ resolved
@@ -1,4 +1,3 @@
-<<<<<<< HEAD
 import { BigNumber, PopulatedTransaction, Wallet } from 'ethers';
 import { BaseProvider } from '@ethersproject/providers';
 
@@ -8,15 +7,6 @@
 import { GatewayTsBase } from './GatewayTsBase';
 import { SendableTransaction } from './utils/types';
 import { signMetaTxRequest } from './utils/signer';
-=======
-import { BigNumber, Wallet } from "ethers";
-import { BaseProvider } from "@ethersproject/providers";
-
-import { ethTransaction, TxOptions } from "./utils/tx";
-import { getExpirationTime } from "./utils/time";
-import { toBytes32 } from "./utils/string";
-import { GatewayTsBase } from "./GatewayTsBase";
->>>>>>> a3c77a0f
 
 export class GatewayTs extends GatewayTsBase {
   constructor(
@@ -78,7 +68,6 @@
   }
 
   async issue(
-<<<<<<< HEAD
     owner: string, 
     tokenId: number | BigNumber = null, 
     expiration: number | BigNumber = 0, 
@@ -89,17 +78,6 @@
     
     const gatewayTokenContract = this.getGatewayTokenContract(gatewayTokenAddress);
     const { contract } = gatewayTokenContract;
-=======
-    owner: string,
-    tokenId: number | BigNumber,
-    expiration: number | BigNumber,
-    bitmask: BigNumber,
-    constrains: BigNumber,
-    gatewayTokenAddress?: string,
-    options?: TxOptions
-  ): Promise<string> {
-    const gatewayToken = this.getGatewayTokenContract(gatewayTokenAddress);
->>>>>>> a3c77a0f
 
     if (tokenId === null) {
       tokenId = await this.generateTokenId(owner, constrains, gatewayTokenContract);
@@ -109,156 +87,70 @@
       expiration = getExpirationTime(expiration);
     }
 
-<<<<<<< HEAD
     const gatewayTxRequest = await populateTx(contract, 'mint', [owner, tokenId, expiration, bitmask], options);
     const txRequest = await this.wrapTxIfForwarded(gatewayTxRequest, contract.address, options);
     return new SendableTransaction(contract, txRequest, options);
   }
 
   async revoke(tokenId: number | BigNumber, gatewayTokenAddress?: string, options?: TxOptions): Promise<SendableTransaction> {
-=======
-    const args: any[] = [owner, tokenId, expiration, bitmask];
-    return ethTransaction(gatewayToken.contract, "mint", args, options);
-  }
-
-  async revoke(
-    tokenId: number | BigNumber,
-    gatewayTokenAddress?: string,
-    options?: TxOptions
-  ): Promise<string> {
->>>>>>> a3c77a0f
     const { contract } = this.getGatewayTokenContract(gatewayTokenAddress);
     const gatewayTxRequest = await populateTx(contract, 'revoke', [tokenId], options);
     const txRequest = await this.wrapTxIfForwarded(gatewayTxRequest, contract.address, options);
 
-<<<<<<< HEAD
     return new SendableTransaction(contract, txRequest, options);
   }
 
   async burn(tokenId: number | BigNumber, gatewayTokenAddress?: string, options?: TxOptions): Promise<SendableTransaction> {
-=======
-    return ethTransaction(contract, "revoke", args, options);
-  }
-
-  async burn(
-    tokenId: number | BigNumber,
-    gatewayTokenAddress?: string,
-    options?: TxOptions
-  ): Promise<string> {
->>>>>>> a3c77a0f
     const { contract } = this.getGatewayTokenContract(gatewayTokenAddress);
     const gatewayTxRequest = await populateTx(contract, 'burn', [tokenId], options);
     const txRequest = await this.wrapTxIfForwarded(gatewayTxRequest, contract.address, options);
 
-<<<<<<< HEAD
     return new SendableTransaction(contract, txRequest, options);
   }
 
   async freeze(tokenId: number | BigNumber, gatewayTokenAddress?: string, options?: TxOptions): Promise<SendableTransaction> {
-=======
-    return ethTransaction(contract, "burn", args, options);
-  }
-
-  async freeze(
-    tokenId: number | BigNumber,
-    gatewayTokenAddress?: string,
-    options?: TxOptions
-  ): Promise<string> {
->>>>>>> a3c77a0f
     const { contract } = this.getGatewayTokenContract(gatewayTokenAddress);
     const gatewayTxRequest = await populateTx(contract, 'freeze', [tokenId], options);
     const txRequest = await this.wrapTxIfForwarded(gatewayTxRequest, contract.address, options);
 
-<<<<<<< HEAD
     return new SendableTransaction(contract, txRequest, options);
   }
 
   async unfreeze(tokenId: number | BigNumber, gatewayTokenAddress?: string, options?: TxOptions): Promise<SendableTransaction> {
-=======
-    return ethTransaction(contract, "freeze", args, options);
-  }
-
-  async unfreeze(
-    tokenId: number | BigNumber,
-    gatewayTokenAddress?: string,
-    options?: TxOptions
-  ): Promise<string> {
->>>>>>> a3c77a0f
     const { contract } = this.getGatewayTokenContract(gatewayTokenAddress);
     const gatewayTxRequest = await populateTx(contract, 'unfreeze', [tokenId], options);
     const txRequest = await this.wrapTxIfForwarded(gatewayTxRequest, contract.address, options);
 
-<<<<<<< HEAD
     return new SendableTransaction(contract, txRequest, options);
   }
 
   async refresh(tokenId: number | BigNumber, expiry?: number, gatewayTokenAddress?: string, options?: TxOptions): Promise<SendableTransaction> {
-=======
-    return ethTransaction(contract, "unfreeze", args, options);
-  }
-
-  async refresh(
-    tokenId: number | BigNumber,
-    expiry?: number,
-    gatewayTokenAddress?: string,
-    options?: TxOptions
-  ): Promise<string> {
->>>>>>> a3c77a0f
     const { contract } = this.getGatewayTokenContract(gatewayTokenAddress);
     const expirationDate = getExpirationTime(expiry);
     const gatewayTxRequest = await populateTx(contract, 'refresh', [tokenId, expirationDate], options);
     const txRequest = await this.wrapTxIfForwarded(gatewayTxRequest, contract.address, options);
 
-<<<<<<< HEAD
     return new SendableTransaction(contract, txRequest, options);
   }
 
   async blacklist(user: string, options?: TxOptions): Promise<SendableTransaction> {
-=======
-    return ethTransaction(contract, "setExpiration", args, options);
-  }
-
-  async blacklist(user: string, options?: TxOptions): Promise<string> {
->>>>>>> a3c77a0f
     const { contract } = this.gatewayTokenController;
     const gatewayTxRequest = await populateTx(contract, 'blacklist', [user], options);
     const txRequest = await this.wrapTxIfForwarded(gatewayTxRequest, contract.address, options);
 
-<<<<<<< HEAD
     return new SendableTransaction(contract, txRequest, options);
   }
 
   async addFlag(flag: string, index: number | BigNumber, options?: TxOptions): Promise<SendableTransaction> {
-=======
-    return ethTransaction(contract, "blacklist", args, options);
-  }
-
-  async addFlag(
-    flag: string,
-    index: number | BigNumber,
-    options?: TxOptions
-  ): Promise<string> {
->>>>>>> a3c77a0f
     const { contract } = this.flagsStorage;
     const bytes32 = toBytes32(flag);
     const gatewayTxRequest = await populateTx(contract, 'addFlag', [bytes32, index], options);
     const txRequest = await this.wrapTxIfForwarded(gatewayTxRequest, contract.address, options);
 
-<<<<<<< HEAD
     return new SendableTransaction(contract, txRequest, options);
   }
 
   async addFlags(flags: string[], indexes: number[] | BigNumber[], options?: TxOptions): Promise<SendableTransaction> {
-=======
-    return ethTransaction(contract, "addFlag", args, options);
-  }
-
-  async addFlags(
-    flags: string[],
-    indexes: number[] | BigNumber[],
-    options?: TxOptions
-  ): Promise<string> {
->>>>>>> a3c77a0f
     const { contract } = this.flagsStorage;
 
     let bytes32Array: string[];
@@ -267,7 +159,6 @@
       const bytes32 = toBytes32(flag);
       bytes32Array.push(bytes32);
     }
-<<<<<<< HEAD
 
     const gatewayTxRequest = await populateTx(contract, 'addFlags', [bytes32Array, indexes], options);
     const txRequest = await this.wrapTxIfForwarded(gatewayTxRequest, contract.address, options);
@@ -276,32 +167,16 @@
   }
 
   async removeFlag(flag: string, options?: TxOptions): Promise<SendableTransaction> {
-=======
-
-    const args: any[] = [bytes32Array, indexes];
-
-    return ethTransaction(contract, "addFlags", args, options);
-  }
-
-  async removeFlag(flag: string, options?: TxOptions): Promise<string> {
->>>>>>> a3c77a0f
     const { contract } = this.flagsStorage;
 
     const bytes32 = toBytes32(flag);
     const gatewayTxRequest = await populateTx(contract, 'removeFlag', [bytes32], options);
     const txRequest = await this.wrapTxIfForwarded(gatewayTxRequest, contract.address, options);
 
-<<<<<<< HEAD
     return new SendableTransaction(contract, txRequest, options);
   }
 
   async removeFlags(flags: string[], options?: TxOptions): Promise<SendableTransaction> {
-=======
-    return ethTransaction(contract, "removeFlag", args, options);
-  }
-
-  async removeFlags(flags: string[], options?: TxOptions): Promise<string> {
->>>>>>> a3c77a0f
     const { contract } = this.flagsStorage;
 
     let bytes32Array: string[];
@@ -310,7 +185,6 @@
       const bytes32 = toBytes32(flag);
       bytes32Array.push(bytes32);
     }
-<<<<<<< HEAD
     
     const gatewayTxRequest = await populateTx(contract, 'removeFlags', [bytes32Array], options);
     const txRequest = await this.wrapTxIfForwarded(gatewayTxRequest, contract.address, options);
@@ -319,176 +193,70 @@
   }
 
   async updateDAOManagerAtFlagsStorage(controller: string, options?: TxOptions): Promise<SendableTransaction> {
-=======
-
-    const args: any[] = [bytes32Array];
-
-    return ethTransaction(contract, "removeFlags", args, options);
-  }
-
-  async updateDAOManagerAtFlagsStorage(
-    controller: string,
-    options?: TxOptions
-  ): Promise<string> {
->>>>>>> a3c77a0f
-    const { contract } = this.flagsStorage;
-
-<<<<<<< HEAD
+    const { contract } = this.flagsStorage;
+
     const gatewayTxRequest = await populateTx(contract, 'updateDAOManager', [controller], options);
     const txRequest = await this.wrapTxIfForwarded(gatewayTxRequest, contract.address, options);
     return new SendableTransaction(contract, txRequest, options);
   }
 
   async setBitmask(tokenId: number | BigNumber, bitmask: number | BigNumber, gatewayTokenAddress?: string, options?: TxOptions): Promise<SendableTransaction> {
-=======
-    return ethTransaction(contract, "updateDAOManager", args, options);
-  }
-
-  async setBitmask(
-    tokenId: number | BigNumber,
-    bitmask: number | BigNumber,
-    gatewayTokenAddress?: string,
-    options?: TxOptions
-  ): Promise<string> {
->>>>>>> a3c77a0f
     const { contract } = this.getGatewayTokenContract(gatewayTokenAddress);
     const gatewayTxRequest = await populateTx(contract, 'setBitmask', [tokenId, bitmask], options);
     const txRequest = await this.wrapTxIfForwarded(gatewayTxRequest, contract.address, options);
 
-<<<<<<< HEAD
     return new SendableTransaction(contract, txRequest, options);
   }
 
   async addBitmask(tokenId: number | BigNumber, bitmask: number | BigNumber, gatewayTokenAddress?: string, options?: TxOptions): Promise<SendableTransaction> {
-=======
-    return ethTransaction(contract, "setBitmask", args, options);
-  }
-
-  async addBitmask(
-    tokenId: number | BigNumber,
-    bitmask: number | BigNumber,
-    gatewayTokenAddress?: string,
-    options?: TxOptions
-  ): Promise<string> {
->>>>>>> a3c77a0f
     const { contract } = this.getGatewayTokenContract(gatewayTokenAddress);
     const gatewayTxRequest = await populateTx(contract, 'addBitmask', [tokenId, bitmask], options);
     const txRequest = await this.wrapTxIfForwarded(gatewayTxRequest, contract.address, options);
 
-<<<<<<< HEAD
     return new SendableTransaction(contract, txRequest, options);
   }
 
   async addBit(tokenId: number | BigNumber, index: number | BigNumber, gatewayTokenAddress?: string, options?: TxOptions): Promise<SendableTransaction> {
-=======
-    return ethTransaction(contract, "addBitmask", args, options);
-  }
-
-  async addBit(
-    tokenId: number | BigNumber,
-    index: number | BigNumber,
-    gatewayTokenAddress?: string,
-    options?: TxOptions
-  ): Promise<string> {
->>>>>>> a3c77a0f
     const { contract } = this.getGatewayTokenContract(gatewayTokenAddress);
     const gatewayTxRequest = await populateTx(contract, 'addBit', [tokenId, index], options);
     const txRequest = await this.wrapTxIfForwarded(gatewayTxRequest, contract.address, options);
 
-<<<<<<< HEAD
     return new SendableTransaction(contract, txRequest, options);
   }
 
   async removeBitmask(tokenId: number | BigNumber, bitmask: number | BigNumber, gatewayTokenAddress?: string, options?: TxOptions): Promise<SendableTransaction> {
-=======
-    return ethTransaction(contract, "addBit", args, options);
-  }
-
-  async removeBitmask(
-    tokenId: number | BigNumber,
-    bitmask: number | BigNumber,
-    gatewayTokenAddress?: string,
-    options?: TxOptions
-  ): Promise<string> {
->>>>>>> a3c77a0f
     const { contract } = this.getGatewayTokenContract(gatewayTokenAddress);
     const gatewayTxRequest = await populateTx(contract, 'removeBitmask', [tokenId, bitmask], options);
     const txRequest = await this.wrapTxIfForwarded(gatewayTxRequest, contract.address, options);
 
-<<<<<<< HEAD
     return new SendableTransaction(contract, txRequest, options);
   }
 
   async removeBit(tokenId: number | BigNumber, index: number | BigNumber, gatewayTokenAddress?: string, options?: TxOptions): Promise<SendableTransaction> {
-=======
-    return ethTransaction(contract, "removeBitmask", args, options);
-  }
-
-  async removeBit(
-    tokenId: number | BigNumber,
-    index: number | BigNumber,
-    gatewayTokenAddress?: string,
-    options?: TxOptions
-  ): Promise<string> {
->>>>>>> a3c77a0f
     const { contract } = this.getGatewayTokenContract(gatewayTokenAddress);
     const gatewayTxRequest = await populateTx(contract, 'removeBit', [tokenId, index], options);
     const txRequest = await this.wrapTxIfForwarded(gatewayTxRequest, contract.address, options);
 
-<<<<<<< HEAD
     return new SendableTransaction(contract, txRequest, options);
   }
 
   async removeUnsupportedBits(tokenId: number | BigNumber, gatewayTokenAddress?: string, options?: TxOptions): Promise<SendableTransaction> {
-=======
-    return ethTransaction(contract, "removeBit", args, options);
-  }
-
-  async removeUnsupportedBits(
-    tokenId: number | BigNumber,
-    gatewayTokenAddress?: string,
-    options?: TxOptions
-  ): Promise<string> {
->>>>>>> a3c77a0f
     const { contract } = this.getGatewayTokenContract(gatewayTokenAddress);
     const gatewayTxRequest = await populateTx(contract, 'removeUnsupportedBits', [tokenId], options);
     const txRequest = await this.wrapTxIfForwarded(gatewayTxRequest, contract.address, options);
 
-<<<<<<< HEAD
     return new SendableTransaction(contract, txRequest, options);
   }
 
   async clearBitmask(tokenId: number | BigNumber, gatewayTokenAddress?: string, options?: TxOptions): Promise<SendableTransaction> {
-=======
-    return ethTransaction(contract, "removeUnsupportedBits", args, options);
-  }
-
-  async clearBitmask(
-    tokenId: number | BigNumber,
-    gatewayTokenAddress?: string,
-    options?: TxOptions
-  ): Promise<string> {
->>>>>>> a3c77a0f
     const { contract } = this.getGatewayTokenContract(gatewayTokenAddress);
     const gatewayTxRequest = await populateTx(contract, 'clearBitmask', [tokenId], options);
     const txRequest = await this.wrapTxIfForwarded(gatewayTxRequest, contract.address, options);
 
-<<<<<<< HEAD
     return new SendableTransaction(contract, txRequest, options);
   }
 
   async checkAnyHighRiskBits(tokenId: number | BigNumber, highRiskBitmask: number | BigNumber, gatewayTokenAddress?: string, options?: TxOptions): Promise<SendableTransaction> {
-=======
-    return ethTransaction(contract, "clearBitmask", args, options);
-  }
-
-  async checkAnyHighRiskBits(
-    tokenId: number | BigNumber,
-    highRiskBitmask: number | BigNumber,
-    gatewayTokenAddress?: string,
-    options?: TxOptions
-  ): Promise<string> {
->>>>>>> a3c77a0f
     const { contract } = this.getGatewayTokenContract(gatewayTokenAddress);
     const gatewayTxRequest = await populateTx(contract, 'anyHighRiskBits', [tokenId, highRiskBitmask], options);
     const txRequest = await this.wrapTxIfForwarded(gatewayTxRequest, contract.address, options);
@@ -507,10 +275,6 @@
       return populateTx(this.forwarder.contract, 'execute', [request, signature], options);
     }
 
-<<<<<<< HEAD
     return tx;
-=======
-    return ethTransaction(contract, "anyHighRiskBits", args, options);
->>>>>>> a3c77a0f
   }
 }