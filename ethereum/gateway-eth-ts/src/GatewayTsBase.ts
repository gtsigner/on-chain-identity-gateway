import { addresses, ContractAddresses } from "./lib/addresses";
import { gatewayTokenAddresses } from "./lib/gatewaytokens";
import { BigNumber, Wallet } from "ethers";
import { BaseProvider } from "@ethersproject/providers";

import { SUBTRACT_GAS_LIMIT, NETWORKS } from "./utils";
import { GatewayTokenItems } from "./utils/addresses";
import {
  FlagsStorage,
  GatewayToken,
  GatewayTokenController,
} from "./contracts";
import { checkTokenState, parseTokenState } from "./utils/token-state";
import { TokenData } from "./utils/types";
import { generateId } from "./utils/tokenId";
import { toBytes32 } from "./utils/string";
import { Forwarder } from "./contracts/Forwarder";

export class GatewayTsBase {
  provider: BaseProvider;

  networkId: number;

  blockGasLimit: BigNumber;

  defaultGas: number;

  defaultGasPrice: number;

  network: string;

  wallet: Wallet;

  gatewayTokenAddresses: string[];

  contractAddresses: ContractAddresses;

  gatewayTokenController: GatewayTokenController;

  flagsStorage: FlagsStorage;

  gatewayTokens: GatewayTokenItems = {};

  defaultGatewayToken: string | undefined;

  forwarder: Forwarder;

  constructor(
    provider: BaseProvider,
    signer?: Wallet,
    options?: { defaultGas?: number; defaultGasPrice?: number }
  ) {
    this.defaultGas = options?.defaultGas || 6_000_000;
    this.defaultGasPrice = options?.defaultGasPrice || 1_000_000_000_000;

    this.wallet = signer;

    this.provider = provider;
  }

  async init(defaultGatewayToken?: string): Promise<void> {
    const network = await this.provider.getNetwork();

    this.networkId = network.chainId;
    this.network = NETWORKS[this.networkId];
    this.contractAddresses = addresses[this.networkId];
    this.forwarder = new Forwarder(
      this.wallet || this.provider,
      addresses[this.networkId].forwarder
    );

    this.gatewayTokenController = new GatewayTokenController(
      this.wallet || this.provider,
      addresses[this.networkId].gatewayTokenController
    );
    this.flagsStorage = new FlagsStorage(
      this.wallet || this.provider,
      addresses[this.networkId].flagsStorage
    );
    for (const gatewayToken of gatewayTokenAddresses[this.networkId]) {
      const tokenAddress: string = gatewayToken.address;
      if (
        defaultGatewayToken !== undefined &&
        tokenAddress === defaultGatewayToken
      ) {
        this.defaultGatewayToken = defaultGatewayToken;
      }

      this.gatewayTokens[tokenAddress] = {
        name: gatewayToken.name,
        symbol: gatewayToken.symbol,
        address: gatewayToken.address,
        tokenInstance: new GatewayToken(
          this.wallet || this.provider,
          gatewayToken.address
        ),
      };
    }
  }

  async setGasLimit(): Promise<void> {
    const block = await this.provider.getBlock("latest");
    this.blockGasLimit = block.gasLimit.sub(BigNumber.from(SUBTRACT_GAS_LIMIT));
  }

  getGatewayTokenContract(gatewayTokenAddress?: string): GatewayToken {
    let gatewayToken: GatewayToken;

    if (gatewayTokenAddress) {
      gatewayToken = this.gatewayTokens[gatewayTokenAddress]?.tokenInstance;

      if (gatewayToken === null) {
        gatewayToken = this.defaultGatewayTokenContract();
      }
    } else {
      gatewayToken = this.defaultGatewayTokenContract();
    }

    return gatewayToken;
  }

  defaultGatewayTokenContract(): GatewayToken {
    if (this.defaultGatewayToken) {
      return this.gatewayTokens[this.defaultGatewayToken].tokenInstance;
    }

    const addr = gatewayTokenAddresses[this.networkId][0].address;
    return this.gatewayTokens[addr].tokenInstance;
  }

  async verify(
    owner: string,
    tokenId?: number,
    gatewayTokenAddress?: string
  ): Promise<boolean> {
    const gatewayToken = this.getGatewayTokenContract(gatewayTokenAddress);

    const result = (await (tokenId
      ? gatewayToken.verifyTokenByTokenID(owner, tokenId)
      : gatewayToken.verifyToken(owner))) as unknown as boolean[];

    // TODO: Not sure why boolean is wrapped in an array here.
    return result[0];
  }

  async getTokenBalance(
    owner: string,
    gatewayTokenAddress?: string
  ): Promise<BigNumber> {
    const gatewayToken = this.getGatewayTokenContract(gatewayTokenAddress);
    const balance: number | BigNumber = await gatewayToken.getBalance(owner);

    return BigNumber.from(balance);
  }

  async generateTokenId(
    address: string,
    // eslint-disable-next-line default-param-last
    constrains: BigNumber = BigNumber.from("0"), // TODO: fix linting
    gatewayToken?: GatewayToken
  ): Promise<BigNumber> {
    if (constrains.eq(BigNumber.from("0"))) {
      if (gatewayToken === undefined) {
        gatewayToken = this.getGatewayTokenContract(this.defaultGatewayToken);
      }

      const balance = await gatewayToken.getBalance(address);

      constrains = balance.add(BigNumber.from("1"));
<<<<<<< HEAD
      // typeof balance === "number"
      //   ? BigNumber.from(balance.toString()).add(BigNumber.from("1"))
      //   : balance.add(BigNumber.from("1"));
=======
>>>>>>> 95a36da8
    }

    return generateId(address, constrains);
  }

  async getDefaultTokenId(
    owner: string,
    gatewayTokenAddress?: string
  ): Promise<BigNumber> {
    const gatewayToken = this.getGatewayTokenContract(gatewayTokenAddress);
    return gatewayToken.getTokenId(owner);
  }

  async getTokenState(
    tokenId?: number | BigNumber,
    gatewayTokenAddress?: string
  ): Promise<string> {
    const gatewayToken = this.getGatewayTokenContract(gatewayTokenAddress);
    const state: number = await gatewayToken.getTokenState(tokenId);

    return checkTokenState(state);
  }

  async getTokenData(
    tokenId?: number | BigNumber,
    parsed?: boolean,
    gatewayTokenAddress?: string
  ): Promise<TokenData> {
    const gatewayToken = this.getGatewayTokenContract(gatewayTokenAddress);
    const tokenData: TokenData = await gatewayToken.getToken(tokenId);

    if (parsed) {
      return parseTokenState(tokenData);
    }

    return tokenData;
  }

  async getTokenBitmask(
    tokenId?: number | BigNumber,
    gatewayTokenAddress?: string
  ): Promise<number | BigNumber> {
    const gatewayToken = this.getGatewayTokenContract(gatewayTokenAddress);
    return gatewayToken.getTokenBitmask(tokenId);
  }

  async getFlagIndex(flag: string): Promise<number | BigNumber> {
    const bytes32 = toBytes32(flag);

    return this.flagsStorage.getFlagIndex(bytes32);
  }
}<|MERGE_RESOLUTION|>--- conflicted
+++ resolved
@@ -167,12 +167,6 @@
       const balance = await gatewayToken.getBalance(address);
 
       constrains = balance.add(BigNumber.from("1"));
-<<<<<<< HEAD
-      // typeof balance === "number"
-      //   ? BigNumber.from(balance.toString()).add(BigNumber.from("1"))
-      //   : balance.add(BigNumber.from("1"));
-=======
->>>>>>> 95a36da8
     }
 
     return generateId(address, constrains);
