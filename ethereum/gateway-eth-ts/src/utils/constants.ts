import { BigNumber } from "@ethersproject/bignumber";

export const NETWORKS: { [key: number]: string } = {
  1: "mainnet",
  3: "ropsten",
  1337: "localhost",
};

export const DEFAULT_CHAIN_ID = 3;
export const DEFAULT_NETWORK = "ropsten";

<<<<<<< HEAD
export const DEFAULT_GATEWAY_TOKEN = "0x67306284Fb127E9baF713Ebf793d741cE763F81A";
export const DEFAULT_MNEMONIC = "test test test test test test test test test test test junk";
export const DEFAULT_GATEWAY_TOKEN_CONTROLLER = "0xE1f4BF0E576f79edf5376A2cC82396E92157AbDC";
export const DEFAULT_FLAGS_STORAGE = "0xB0D4b6A17E71F19f198859Ff6f04a9883bad2E01";
=======
export const DEFAULT_GATEWAY_TOKEN =
  "0xfD745e67635A8c394C5644E676D2B507d60380DF";
export const DEFAULT_MNEMONIC =
  "test test test test test test test test test test test junk";
export const DEFAULT_GATEWAY_TOKEN_CONTROLLER =
  "0xE1f4BF0E576f79edf5376A2cC82396E92157AbDC";
export const DEFAULT_FLAGS_STORAGE =
  "0xB0D4b6A17E71F19f198859Ff6f04a9883bad2E01";
>>>>>>> a3c77a0f

export const DEFAULT_EXPIRATION = 86_400 * 14;
export const DEFAULT_EXPIRATION_BN = BigNumber.from(86_400).mul(
  BigNumber.from(14)
);

export const ZERO_BN = BigNumber.from("0");
export const ONE_BN = BigNumber.from("1");<|MERGE_RESOLUTION|>--- conflicted
+++ resolved
@@ -9,21 +9,14 @@
 export const DEFAULT_CHAIN_ID = 3;
 export const DEFAULT_NETWORK = "ropsten";
 
-<<<<<<< HEAD
-export const DEFAULT_GATEWAY_TOKEN = "0x67306284Fb127E9baF713Ebf793d741cE763F81A";
-export const DEFAULT_MNEMONIC = "test test test test test test test test test test test junk";
-export const DEFAULT_GATEWAY_TOKEN_CONTROLLER = "0xE1f4BF0E576f79edf5376A2cC82396E92157AbDC";
-export const DEFAULT_FLAGS_STORAGE = "0xB0D4b6A17E71F19f198859Ff6f04a9883bad2E01";
-=======
 export const DEFAULT_GATEWAY_TOKEN =
-  "0xfD745e67635A8c394C5644E676D2B507d60380DF";
+  "0x67306284Fb127E9baF713Ebf793d741cE763F81A";
 export const DEFAULT_MNEMONIC =
   "test test test test test test test test test test test junk";
 export const DEFAULT_GATEWAY_TOKEN_CONTROLLER =
   "0xE1f4BF0E576f79edf5376A2cC82396E92157AbDC";
 export const DEFAULT_FLAGS_STORAGE =
   "0xB0D4b6A17E71F19f198859Ff6f04a9883bad2E01";
->>>>>>> a3c77a0f
 
 export const DEFAULT_EXPIRATION = 86_400 * 14;
 export const DEFAULT_EXPIRATION_BN = BigNumber.from(86_400).mul(
