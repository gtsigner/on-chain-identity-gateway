--- conflicted
+++ resolved
@@ -1,13 +1,8 @@
 import { Wallet, getDefaultProvider, Contract, BigNumber } from "ethers";
 import { BaseProvider } from "@ethersproject/providers";
 import { DEFAULT_CHAIN_ID, NETWORKS } from "./constants";
-<<<<<<< HEAD
-import { TypedDataField } from '@ethersproject/abstract-signer';
-import * as fs from "fs";
-=======
 import { TypedDataField } from "@ethersproject/abstract-signer";
 import * as fs from "node:fs";
->>>>>>> ab7cf503
 import { getProvider } from "./providers";
 
 export const privateKeySigner = function (
@@ -52,63 +47,6 @@
 };
 
 type Input = {
-<<<<<<< HEAD
-  from: string,
-  to: string,
-  data: string
-}
-
-const EIP712Domain = [
-  { name: 'name', type: 'string' },
-  { name: 'version', type: 'string' },
-  { name: 'chainId', type: 'uint256' },
-  { name: 'verifyingContract', type: 'address' }
-];
-
-const ForwardRequest = [
-  { name: 'from', type: 'address' },
-  { name: 'to', type: 'address' },
-  { name: 'value', type: 'uint256' },
-  { name: 'gas', type: 'uint256' },
-  { name: 'nonce', type: 'uint256' },
-  { name: 'data', type: 'bytes' },
-];
-
-export interface EIP712Message {
-    [key: string]: any;
-}
-
-interface SignedMetaTxRequest {
-    signature: string;
-    request: EIP712Message;
-}
-
-interface EIP712TypeProperty {
-    name: string;
-    type: string;
-}
-
-interface EIP712Types {
-    [name: string]: ReadonlyArray<EIP712TypeProperty>;
-}
-
-interface EIP712Domain {
-    name?: string | undefined;
-    version?: string | undefined;
-    chainId?: string | number | undefined;
-    verifyingContract?: string | undefined;
-    salt?: string | undefined;
-}
-
-export interface EIP712TypedData {
-    types: EIP712Types;
-    primaryType: string;
-    domain: EIP712Domain;
-    message: EIP712Message;
-}
-
-const getMetaTxTypeData = (chainId: number, verifyingContract: string):Omit<EIP712TypedData , 'message'> => ({
-=======
   from: string;
   to: string;
   data: string;
@@ -167,34 +105,11 @@
   chainId: number,
   verifyingContract: string
 ): Omit<EIP712TypedData, "message"> => ({
->>>>>>> ab7cf503
   types: {
     EIP712Domain,
     ForwardRequest,
   },
   domain: {
-<<<<<<< HEAD
-    name: 'MinimalForwarder',
-    version: '0.0.1',
-    chainId,
-    verifyingContract,
-  },
-  primaryType: 'ForwardRequest',
-});
-
-async function signTypedData(signer: Wallet, data: EIP712TypedData) {
-  const types = { ForwardRequest } as Record<string, Array<TypedDataField>>
-  return signer._signTypedData(data.domain, types, data.message)
-}
-
-const buildRequest = async (forwarder: Contract, input: Input): Promise<EIP712Message> => {
-  const nonce = await forwarder.getNonce(input.from).then((nonce: BigNumber) => nonce.toString());
-  return { value: 0, gas: 2e6, nonce, ...input };
-};
-
-const buildTypedData = async (forwarder: Contract, request: EIP712Message): Promise<EIP712TypedData> => {
-  const chainId = await forwarder.provider.getNetwork().then(n => n.chainId);
-=======
     name: "MinimalForwarder",
     version: "0.0.1",
     chainId,
@@ -223,20 +138,15 @@
   request: EIP712Message
 ): Promise<EIP712TypedData> => {
   const chainId = await forwarder.provider.getNetwork().then((n) => n.chainId);
->>>>>>> ab7cf503
   const typeData = getMetaTxTypeData(chainId, forwarder.address);
   return { ...typeData, message: request };
 };
 
-<<<<<<< HEAD
-export const signMetaTxRequest = async (signer: Wallet, forwarder: Contract, input: Input): Promise<SignedMetaTxRequest> => {
-=======
 export const signMetaTxRequest = async (
   signer: Wallet,
   forwarder: Contract,
   input: Input
 ): Promise<SignedMetaTxRequest> => {
->>>>>>> ab7cf503
   const request = await buildRequest(forwarder, input);
   const toSign = await buildTypedData(forwarder, request);
   const signature = await signTypedData(signer, toSign);
