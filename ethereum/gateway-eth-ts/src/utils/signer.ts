--- conflicted
+++ resolved
@@ -1,13 +1,7 @@
-<<<<<<< HEAD
-import { Wallet, getDefaultProvider, Contract, BigNumber } from 'ethers';
-import { BaseProvider } from '@ethersproject/providers';
-import { TypedDataField } from '@ethersproject/abstract-signer';
-import { DEFAULT_CHAIN_ID, DEFAULT_MNEMONIC, NETWORKS } from './constants';
-=======
-import { Wallet, getDefaultProvider } from "ethers";
+import { Wallet, getDefaultProvider, Contract, BigNumber } from "ethers";
 import { BaseProvider } from "@ethersproject/providers";
 import { DEFAULT_CHAIN_ID, NETWORKS } from "./constants";
->>>>>>> a3c77a0f
+import { TypedDataField } from '@ethersproject/abstract-signer';
 import * as fs from "fs";
 import { getProvider } from "./providers";
 
@@ -47,8 +41,7 @@
     signer = signer.connect(provider);
   }
 
-<<<<<<< HEAD
-    return signer;
+  return signer;
 };
 
 type Input = {
@@ -141,7 +134,4 @@
   const toSign = await buildTypedData(forwarder, request);
   const signature = await signTypedData(signer, toSign);
   return { signature, request };
-=======
-  return signer;
->>>>>>> a3c77a0f
 };