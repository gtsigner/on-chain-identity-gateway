import { Flags } from "@oclif/core";
import { BigNumber, utils } from "ethers";
import { BaseProvider } from "@ethersproject/providers";

import {
  DEFAULT_GATEWAY_TOKEN,
  DEFAULT_GATEWAY_TOKEN_CONTROLLER,
  DEFAULT_MNEMONIC,
} from "./constants";
import { getProvider } from "./providers";
import { estimateGasPrice, GasPriceKey } from "./gas";

export const privateKeyFlag = Flags.build<string>({
  char: "p",
  env: "PRIVATE_KEY",
  parse: async (input: string) => input,
  default: async () => DEFAULT_MNEMONIC,
  description: "The ethereum address private key for signing messages",
});

export const gatewayTokenAddressFlag = Flags.build<string>({
  char: "t",
  env: "GATEWAY_TOKEN",
  parse: async (input: string) => (utils.isAddress(input) ? input : null),
  default: async () => DEFAULT_GATEWAY_TOKEN,
  description: "GatewayToken address to target",
});

export const gatewayTokenControllerFlag = Flags.build<string>({
  char: "c",
  env: "GATEWAY_TOKEN_CONTROLLER",
  hidden: true,
  parse: async (input: string) => (utils.isAddress(input) ? input : null),
  default: async () => DEFAULT_GATEWAY_TOKEN_CONTROLLER,
  description: "GatewayTokenController address to target",
});

export const networkFlag = Flags.build<BaseProvider>({
  char: "n",
  env: "GTS_DEFAULT_NETWORK",
  parse: async (input: string) => getProvider(input),
  default: async () => getProvider(),
  description: "Specify target network to work with",
});

export const gasPriceFeeFlag = Flags.build<number | BigNumber>({
  char: "f",
  parse: async (input: GasPriceKey) => estimateGasPrice(input),
  default: async () => estimateGasPrice("fast"),
  description:
    "Gas Price level to execute transaction with. For example: instant, fast, standard, slow",
});

export const confirmationsFlag = Flags.build<number>({
  char: "c",
  parse: async (input: string) => Number(input),
  default: 0,
  description: "The amount of blocks to wait mined transaction",
});

<<<<<<< HEAD
export const forwardTransactionFlag = flags.boolean<boolean>({
  required: false,
  parse: (input: boolean) => input,
  default: false,
  allowNo: true,
  description: "Whether the transaction will be sent via the Forwarder contract",
})

export const generateTokenIdFlag = flags.boolean<boolean>({
=======
export const generateTokenIdFlag = Flags.boolean<boolean>({
>>>>>>> a3c77a0f
  char: "g",
  required: false,
  parse: async (input: boolean) => input,
  default: true,
  allowNo: true,
<<<<<<< HEAD
  description:"Identifier used to determine wether tokenId has to be generated",
  exclusive: ['tokenIdFlag'],
=======
  description:
    "Identifier used to determine wether tokenId has to be generated",
  exclusive: ["tokenIdFlag"],
>>>>>>> a3c77a0f
});

export const bitmaskFlag = Flags.build<BigNumber>({
  char: "b",
  name: "Bitmask",
  required: false,
  parse: async (input: string) => BigNumber.from(input),
  default: BigNumber.from("0"),
  description: "Bitmask constrains to link with newly minting tokenID",
  // dependsOn: ['generateTokenIdFlag'],
  exclusive: ["tokenIdFlag"],
});

export const tokenIdFlag = Flags.build<BigNumber>({
  char: "i",
  name: "tokenID",
  required: false,
  description: "Token ID number to issue",
  parse: async (input: string) => BigNumber.from(input),
  default: null,
  exclusive: ["generateTokenIdFlag", "bitmaskFlag"],
});<|MERGE_RESOLUTION|>--- conflicted
+++ resolved
@@ -58,8 +58,7 @@
   description: "The amount of blocks to wait mined transaction",
 });
 
-<<<<<<< HEAD
-export const forwardTransactionFlag = flags.boolean<boolean>({
+export const forwardTransactionFlag = Flags.boolean<boolean>({
   required: false,
   parse: (input: boolean) => input,
   default: false,
@@ -67,23 +66,15 @@
   description: "Whether the transaction will be sent via the Forwarder contract",
 })
 
-export const generateTokenIdFlag = flags.boolean<boolean>({
-=======
 export const generateTokenIdFlag = Flags.boolean<boolean>({
->>>>>>> a3c77a0f
   char: "g",
   required: false,
   parse: async (input: boolean) => input,
   default: true,
   allowNo: true,
-<<<<<<< HEAD
-  description:"Identifier used to determine wether tokenId has to be generated",
-  exclusive: ['tokenIdFlag'],
-=======
   description:
     "Identifier used to determine wether tokenId has to be generated",
   exclusive: ["tokenIdFlag"],
->>>>>>> a3c77a0f
 });
 
 export const bitmaskFlag = Flags.build<BigNumber>({
