--- conflicted
+++ resolved
@@ -3,12 +3,11 @@
 import { TxOptions } from "../utils/tx";
 
 export declare type TokenData = {
-<<<<<<< HEAD
-    owner: string,
-    state: number | string,
-    identity: string, 
-    expiration: number | BigNumber | string,
-    bitmask: number | BigNumber | string,
+    owner: string;
+    state: number | string;
+    identity: string;
+    expiration: number | BigNumber | string;
+    bitmask: number | BigNumber | string;
 }
 
 export class SendableTransaction {
@@ -31,12 +30,4 @@
     async confirm(): Promise<TransactionReceipt> {
         return this.response.wait(this.options?.confirmations);
     }
-}
-=======
-  owner: string;
-  state: number | string;
-  identity: string;
-  expiration: number | BigNumber | string;
-  bitmask: number | BigNumber | string;
-};
->>>>>>> a3c77a0f
+}